--- conflicted
+++ resolved
@@ -45,11 +45,7 @@
 ]
 maintainer-scripts = "../resources/maintainer_scripts/debian"
 extended-description = """
-<<<<<<< HEAD
-Package for Casper Sidecar RPC and SSE
-=======
 Package for Casper Sidecar
->>>>>>> d8fabae7
 """
 
 [package.metadata.deb.systemd-units]
