--- conflicted
+++ resolved
@@ -13,17 +13,13 @@
 mod types;
 mod utils;
 
-<<<<<<< HEAD
 use std::{
+    env,
     net::IpAddr,
     path::{Path, PathBuf},
     str::FromStr,
     time::Duration,
 };
-=======
-use std::env;
-use std::path::{Path, PathBuf};
->>>>>>> 97549c19
 
 use anyhow::{Context, Error};
 use futures::future::join_all;
