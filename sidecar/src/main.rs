--- conflicted
+++ resolved
@@ -201,18 +201,11 @@
     }
 }
 
-<<<<<<< HEAD
-async fn sse_processor(
-    mut sse_event_listener: EventListener,
-    mut inbound_sse_data_receiver: Receiver<SseEvent>,
-    outbound_sse_data_sender: Sender<SseData>,
-=======
 /// Function to handle single event in the sse_processor.
 /// Returns false if the handling indicated that no other messages should be processed.
 /// Returns true otherwise.
 async fn handle_single_event(
     sse_event: SseEvent,
->>>>>>> 05112e18
     sqlite_database: SqliteDatabase,
     enable_event_logging: bool,
     outbound_sse_data_sender: UnboundedSender<SseData>,
@@ -453,7 +446,7 @@
     mut sse_event_listener: EventListener,
     api_version_reporter: mpsc::Sender<Result<ProtocolVersion, Error>>,
     mut inbound_sse_data_receiver: Receiver<SseEvent>,
-    outbound_sse_data_sender: UnboundedSender<SseData>,
+    outbound_sse_data_sender: Sender<SseData>,
     sqlite_database: SqliteDatabase,
     enable_event_logging: bool,
 ) {
