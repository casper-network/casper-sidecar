use std::time::Duration;

use eventsource_stream::Eventsource;
use futures_util::StreamExt;
use http::StatusCode;
use tempfile::tempdir;
use tokio::time::Instant;

use casper_event_types::SseData;
use casper_types::testing::TestRng;

use super::run;
use crate::testing::fake_event_stream::FesRestartConfig;
use crate::{
    event_stream_server::Config as EssConfig,
    testing::{
        fake_event_stream::{spin_up_fake_event_stream, EventStreamScenario},
        testing_config::prepare_config,
    },
    types::sse_events::BlockAdded,
};

#[tokio::test(flavor = "multi_thread", worker_threads = 4)]
#[ignore]
async fn should_bind_to_fake_event_stream_and_shutdown_cleanly() {
    let test_rng = Box::leak(Box::new(TestRng::new()));

    let temp_storage_dir = tempdir().expect("Should have created a temporary storage directory");
    let testing_config = prepare_config(&temp_storage_dir);

    let ess_config = EssConfig::new(testing_config.connection_port(), None, None);

    tokio::spawn(spin_up_fake_event_stream(
<<<<<<< HEAD
        rng_seed,
        ess_config,
=======
        test_rng,
        testing_config.connection_port(),
>>>>>>> d0b0946c
        EventStreamScenario::Realistic,
        Duration::from_secs(30),
    ));

    let shutdown_err = run(testing_config.inner())
        .await
        .expect_err("Sidecar should return an Err message on shutdown");

    assert_eq!(
        shutdown_err.to_string(),
        "Connected node(s) are unavailable"
    )
}

#[tokio::test(flavor = "multi_thread", worker_threads = 4)]
#[ignore]
async fn should_allow_client_connection_to_sse() {
    let test_rng = Box::leak(Box::new(TestRng::new()));

    let temp_storage_dir = tempdir().expect("Should have created a temporary storage directory");
    let testing_config = prepare_config(&temp_storage_dir);

    let ess_config = EssConfig::new(testing_config.connection_port(), None, None);

    tokio::spawn(spin_up_fake_event_stream(
<<<<<<< HEAD
        rng_seed,
        ess_config,
=======
        test_rng,
        testing_config.connection_port(),
>>>>>>> d0b0946c
        EventStreamScenario::Realistic,
        Duration::from_secs(60),
    ));

    tokio::spawn(run(testing_config.inner()));

    // Allow sidecar to spin up
    tokio::time::sleep(Duration::from_secs(3)).await;

    let main_event_stream_url = format!(
        "http://127.0.0.1:{}/events/main",
        testing_config.event_stream_server_port()
    );
    let mut main_event_stream = reqwest::Client::new()
        .get(&main_event_stream_url)
        .send()
        .await
        .expect("Error in main event stream")
        .bytes_stream()
        .eventsource();

    let mut events_received = Vec::new();

    while let Some(Ok(event)) = main_event_stream.next().await {
        let sse_data = serde_json::from_str::<SseData>(&event.data).unwrap();
        events_received.push(sse_data);
    }

    assert!(!events_received.is_empty());
    assert!(events_received.len() > 1);
}

#[tokio::test(flavor = "multi_thread", worker_threads = 4)]
#[ignore]
async fn should_send_shutdown_to_sse_client() {
    let test_rng = Box::leak(Box::new(TestRng::new()));

    let temp_storage_dir = tempdir().expect("Should have created a temporary storage directory");
    let testing_config = prepare_config(&temp_storage_dir).configure_retry_settings(0, 0);

    let ess_config = EssConfig::new(testing_config.connection_port(), None, None);

    tokio::spawn(spin_up_fake_event_stream(
<<<<<<< HEAD
        rng_seed,
        ess_config,
=======
        test_rng,
        testing_config.connection_port(),
>>>>>>> d0b0946c
        EventStreamScenario::Realistic,
        Duration::from_secs(60),
    ));

    tokio::spawn(run(testing_config.inner()));

    // Allow sidecar to spin up
    tokio::time::sleep(Duration::from_secs(3)).await;

    let main_event_stream_url = format!(
        "http://127.0.0.1:{}/events/main",
        testing_config.event_stream_server_port()
    );
    let mut main_event_stream = reqwest::Client::new()
        .get(&main_event_stream_url)
        .send()
        .await
        .expect("Error in main event stream")
        .bytes_stream()
        .eventsource();

    let mut last_event = None;
    while let Some(Ok(event)) = main_event_stream.next().await {
        last_event = Some(event);
    }

    let event_data = last_event.unwrap().data;

    assert!(matches!(
        serde_json::from_str::<SseData>(&event_data).unwrap(),
        SseData::Shutdown
    ));
}

#[tokio::test(flavor = "multi_thread", worker_threads = 4)]
#[ignore]
async fn should_respond_to_rest_query() {
    let test_rng = Box::leak(Box::new(TestRng::new()));

    let temp_storage_dir = tempdir().expect("Should have created a temporary storage directory");
    let testing_config = prepare_config(&temp_storage_dir);

    let ess_config = EssConfig::new(testing_config.connection_port(), None, None);

    tokio::spawn(spin_up_fake_event_stream(
<<<<<<< HEAD
        rng_seed,
        ess_config,
=======
        test_rng,
        testing_config.connection_port(),
>>>>>>> d0b0946c
        EventStreamScenario::Realistic,
        Duration::from_secs(60),
    ));

    tokio::spawn(run(testing_config.inner()));

    tokio::time::sleep(Duration::from_secs(1)).await;

    let main_event_stream_url = format!(
        "http://127.0.0.1:{}/events/main",
        testing_config.event_stream_server_port()
    );

    let mut main_event_stream = reqwest::Client::new()
        .get(&main_event_stream_url)
        .send()
        .await
        .expect("Error in main event stream")
        .bytes_stream()
        .eventsource();

    // Listen to the sidecar's outbound stream to check for it storing a BlockAdded
    while let Some(Ok(event)) = main_event_stream.next().await {
        let sse_data = serde_json::from_str::<SseData>(&event.data).unwrap();
        if matches!(sse_data, SseData::BlockAdded { .. }) {
            break;
        }
    }

    let block_request_url = format!(
        "http://127.0.0.1:{}/block",
        testing_config.rest_server_port()
    );
    let response = reqwest::Client::new()
        .get(&block_request_url)
        .send()
        .await
        .expect("Error requesting the /block endpoint");

    assert!(response.status() == StatusCode::OK || response.status() == StatusCode::NOT_FOUND);

    let response_bytes = response
        .bytes()
        .await
        .expect("Should have got bytes from response");
    serde_json::from_slice::<BlockAdded>(&response_bytes)
        .expect("Should have parsed BlockAdded from bytes");
}

#[tokio::test(flavor = "multi_thread", worker_threads = 4)]
#[ignore]
async fn should_allow_partial_connection() {
    let mut test_rng = TestRng::new();
    let rng_seed = test_rng.gen::<[u8; 16]>();

    let temp_storage_dir = tempdir().expect("Should have created a temporary storage directory");
    let testing_config = prepare_config(&temp_storage_dir).set_allow_partial_connection(true);

    let ess_config = EssConfig::new(testing_config.connection_port(), None, Some(1));

    let start_instant = Instant::now();
    let stream_duration = Duration::from_secs(30);

    tokio::spawn(spin_up_fake_event_stream(
        rng_seed,
        ess_config,
        EventStreamScenario::Realistic,
        stream_duration,
    ));

    run(testing_config.inner())
        .await
        .expect_err("Sidecar should return an Err message on shutdown");

    // The sidecar should shutdown on/after the stream shutdown
    assert!(Instant::now() - start_instant >= stream_duration);
}

#[tokio::test(flavor = "multi_thread", worker_threads = 4)]
#[ignore]
async fn should_disallow_partial_connection() {
    let mut test_rng = TestRng::new();
    let rng_seed = test_rng.gen::<[u8; 16]>();

    let temp_storage_dir = tempdir().expect("Should have created a temporary storage directory");
    let testing_config = prepare_config(&temp_storage_dir).set_allow_partial_connection(false);

    let ess_config = EssConfig::new(testing_config.connection_port(), None, Some(1));

    let start_instant = Instant::now();
    let stream_duration = Duration::from_secs(60);

    tokio::spawn(spin_up_fake_event_stream(
        rng_seed,
        ess_config,
        EventStreamScenario::Realistic,
        stream_duration,
    ));

    run(testing_config.inner())
        .await
        .expect_err("Sidecar should return an Err message on shutdown");

    // The sidecar should shutdown early
    assert!(Instant::now() - start_instant < stream_duration);
}

#[tokio::test(flavor = "multi_thread", worker_threads = 4)]
#[ignore]
async fn should_not_attempt_reconnection() {
    let mut test_rng = TestRng::new();
    let rng_seed = test_rng.gen::<[u8; 16]>();

    let temp_storage_dir = tempdir().expect("Should have created a temporary storage directory");
    let testing_config = prepare_config(&temp_storage_dir).configure_retry_settings(0, 0);

    let ess_config = EssConfig::new(testing_config.connection_port(), None, None);

    let stream_duration = Duration::from_secs(60);

    let fes_restart_config =
        FesRestartConfig::new(Duration::from_secs(20), Duration::from_secs(20));

    tokio::spawn(spin_up_fake_event_stream(
        rng_seed,
        ess_config,
        EventStreamScenario::WithRestart(fes_restart_config),
        stream_duration,
    ));

    let start_instant = Instant::now();

    run(testing_config.inner())
        .await
        .expect_err("Sidecar should return an Err message on shutdown");

    let time_for_sidecar_to_shutdown = Instant::now() - start_instant;
    // The sidecar should have shutdown as soon as it receives the Shutdown - making no attempt to reconnect.
    assert!(time_for_sidecar_to_shutdown < stream_duration + Duration::from_secs(2));
}

#[tokio::test(flavor = "multi_thread", worker_threads = 5)]
#[ignore]
async fn should_reconnect_on_time() {
    let mut test_rng = TestRng::new();
    let rng_seed = test_rng.gen::<[u8; 16]>();

    let temp_storage_dir = tempdir().expect("Should have created a temporary storage directory");
    // Should provide a 25 second window for the source to restart
    let testing_config = prepare_config(&temp_storage_dir).configure_retry_settings(5, 5);

    let ess_config = EssConfig::new(testing_config.connection_port(), None, None);

    let start_instant = Instant::now();
    let stream_duration = Duration::from_secs(60);

    let fes_restart_config = FesRestartConfig::new(stream_duration / 3, stream_duration / 3);

    tokio::spawn(spin_up_fake_event_stream(
        rng_seed,
        ess_config,
        EventStreamScenario::WithRestart(fes_restart_config),
        stream_duration,
    ));

    run(testing_config.inner())
        .await
        .expect_err("Sidecar should return an Err message on shutdown");

    // The sidecar should have continued to listen after successful reconnection
    assert!(Instant::now() - start_instant > stream_duration);
}

#[tokio::test(flavor = "multi_thread", worker_threads = 5)]
#[ignore]
async fn should_shutdown_after_failure_to_reconnect() {
    let mut test_rng = TestRng::new();
    let rng_seed = test_rng.gen::<[u8; 16]>();

    let temp_storage_dir = tempdir().expect("Should have created a temporary storage directory");
    // Should provide a 15 second window for the source to restart
    let testing_config = prepare_config(&temp_storage_dir).configure_retry_settings(5, 3);

    let ess_config = EssConfig::new(testing_config.connection_port(), None, None);

    let stream_duration = Duration::from_secs(60);

    let fes_restart_config = FesRestartConfig::new(stream_duration / 3, stream_duration / 3);

    tokio::spawn(spin_up_fake_event_stream(
        rng_seed,
        ess_config,
        EventStreamScenario::WithRestart(fes_restart_config),
        stream_duration,
    ));

    let start_instant = Instant::now();

    run(testing_config.inner())
        .await
        .expect_err("Sidecar should return an Err message on shutdown");

    let time_for_sidecar_to_shutdown = Instant::now() - start_instant;
    let total_retry_duration = Duration::from_secs(5 * 3);
    let minimum_time = (stream_duration / 3) + total_retry_duration;
    // The sidecar should have shutdown after completing the configured retries.
    assert!(
        time_for_sidecar_to_shutdown > minimum_time
            && time_for_sidecar_to_shutdown < minimum_time + Duration::from_secs(5)
    );
}<|MERGE_RESOLUTION|>--- conflicted
+++ resolved
@@ -31,13 +31,8 @@
     let ess_config = EssConfig::new(testing_config.connection_port(), None, None);
 
     tokio::spawn(spin_up_fake_event_stream(
-<<<<<<< HEAD
-        rng_seed,
-        ess_config,
-=======
         test_rng,
-        testing_config.connection_port(),
->>>>>>> d0b0946c
+        ess_config,
         EventStreamScenario::Realistic,
         Duration::from_secs(30),
     ));
@@ -63,13 +58,8 @@
     let ess_config = EssConfig::new(testing_config.connection_port(), None, None);
 
     tokio::spawn(spin_up_fake_event_stream(
-<<<<<<< HEAD
-        rng_seed,
-        ess_config,
-=======
         test_rng,
-        testing_config.connection_port(),
->>>>>>> d0b0946c
+        ess_config,
         EventStreamScenario::Realistic,
         Duration::from_secs(60),
     ));
@@ -113,13 +103,8 @@
     let ess_config = EssConfig::new(testing_config.connection_port(), None, None);
 
     tokio::spawn(spin_up_fake_event_stream(
-<<<<<<< HEAD
-        rng_seed,
-        ess_config,
-=======
         test_rng,
-        testing_config.connection_port(),
->>>>>>> d0b0946c
+        ess_config,
         EventStreamScenario::Realistic,
         Duration::from_secs(60),
     ));
@@ -165,13 +150,8 @@
     let ess_config = EssConfig::new(testing_config.connection_port(), None, None);
 
     tokio::spawn(spin_up_fake_event_stream(
-<<<<<<< HEAD
-        rng_seed,
-        ess_config,
-=======
         test_rng,
-        testing_config.connection_port(),
->>>>>>> d0b0946c
+        ess_config,
         EventStreamScenario::Realistic,
         Duration::from_secs(60),
     ));
