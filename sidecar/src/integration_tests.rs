--- conflicted
+++ resolved
@@ -13,23 +13,13 @@
 use casper_types::testing::TestRng;
 
 use super::run;
-<<<<<<< HEAD
-use crate::performance_tests::EventType;
-use crate::testing::fake_event_stream::{Bound, GenericScenarioSettings, Restart};
-use crate::utils::display_duration;
-=======
->>>>>>> ded62016
 use crate::{
     event_stream_server::Config as EssConfig,
     performance_tests::EventType,
     testing::{
-<<<<<<< HEAD
-        fake_event_stream::{spin_up_fake_event_stream, Scenario},
-=======
         fake_event_stream::{
             spin_up_fake_event_stream, Bound, GenericScenarioSettings, Restart, Scenario,
         },
->>>>>>> ded62016
         testing_config::prepare_config,
     },
     types::sse_events::BlockAdded,
@@ -445,18 +435,12 @@
     }
 }
 
-<<<<<<< HEAD
-#[tokio::test(flavor = "multi_thread", worker_threads = 5)]
-#[ignore]
-async fn should_not_attempt_reconnection() {
-=======
 async fn reconnection_test(
     max_retries: u8,
     delay_between_retries: u8,
     shutdown_after: Bound,
     restart_after: Duration,
 ) -> Duration {
->>>>>>> ded62016
     let test_rng = Box::leak(Box::new(TestRng::new()));
 
     let temp_storage_dir = tempdir().expect("Should have created a temporary storage directory");
@@ -465,17 +449,6 @@
 
     let ess_config = EssConfig::new(testing_config.connection_port(), None, None);
 
-<<<<<<< HEAD
-    let stream_duration = Duration::from_secs(40);
-
-    tokio::spawn(spin_up_fake_event_stream(
-        test_rng,
-        ess_config,
-        Scenario::Realistic(GenericScenarioSettings::new(
-            Bound::Timed(Duration::from_secs(30)),
-            Some(Restart::new(
-                Duration::from_secs(10),
-=======
     let fes_handle = tokio::spawn(spin_up_fake_event_stream(
         test_rng,
         ess_config,
@@ -483,85 +456,11 @@
             shutdown_after,
             Some(Restart::new(
                 restart_after,
->>>>>>> ded62016
                 Bound::Timed(Duration::from_secs(30)),
             )),
         )),
     ));
 
-<<<<<<< HEAD
-    let start_instant = Instant::now();
-
-    run(testing_config.inner())
-        .await
-        .expect_err("Sidecar should return an Err message on shutdown");
-
-    let time_for_sidecar_to_shutdown = Instant::now() - start_instant;
-
-    println!(
-        "Shutdown: {}",
-        display_duration(time_for_sidecar_to_shutdown)
-    );
-    // The sidecar should have shutdown as soon as it receives the Shutdown - making no attempt to reconnect.
-    assert!(time_for_sidecar_to_shutdown < stream_duration);
-}
-
-#[tokio::test(flavor = "multi_thread", worker_threads = 5)]
-#[ignore]
-async fn should_reconnect_on_time() {
-    let test_rng = Box::leak(Box::new(TestRng::new()));
-
-    let temp_storage_dir = tempdir().expect("Should have created a temporary storage directory");
-    // Should provide a 25 second window for the source to restart
-    let testing_config = prepare_config(&temp_storage_dir).configure_retry_settings(5, 5);
-
-    let ess_config = EssConfig::new(testing_config.connection_port(), None, None);
-
-    let start_instant = Instant::now();
-    let stream_duration = Duration::from_secs(60);
-
-    tokio::spawn(spin_up_fake_event_stream(
-        test_rng,
-        ess_config,
-        Scenario::Realistic(GenericScenarioSettings::new(
-            Bound::Timed(Duration::from_secs(30)),
-            Some(Restart::new(
-                Duration::from_secs(20),
-                Bound::Timed(Duration::from_secs(10)),
-            )),
-        )),
-    ));
-
-    run(testing_config.inner())
-        .await
-        .expect_err("Sidecar should return an Err message on shutdown");
-
-    // The sidecar should have continued to listen after successful reconnection
-    assert!(Instant::now() - start_instant > stream_duration);
-}
-
-#[tokio::test(flavor = "multi_thread", worker_threads = 5)]
-#[ignore]
-async fn should_shutdown_after_failure_to_reconnect() {
-    let test_rng = Box::leak(Box::new(TestRng::new()));
-
-    let temp_storage_dir = tempdir().expect("Should have created a temporary storage directory");
-    // Should provide a 15 second window for the source to restart
-    let testing_config = prepare_config(&temp_storage_dir).configure_retry_settings(5, 3);
-
-    let ess_config = EssConfig::new(testing_config.connection_port(), None, None);
-
-    let initial_duration = Duration::from_secs(30);
-
-    tokio::spawn(spin_up_fake_event_stream(
-        test_rng,
-        ess_config,
-        Scenario::Realistic(GenericScenarioSettings::new(
-            Bound::Timed(initial_duration),
-            Some(Restart::new(Duration::from_secs(20), Bound::Counted(100))),
-        )),
-    ));
-=======
     let sidecar_handle = tokio::spawn(async move {
         let start_instant = Instant::now();
         run(testing_config.inner())
@@ -569,26 +468,10 @@
             .expect_err("Sidecar should return an Err message on shutdown");
         Instant::now() - start_instant
     });
->>>>>>> ded62016
 
     let (_, time_for_sidecar_to_shutdown) = tokio::join!(fes_handle, sidecar_handle);
 
-<<<<<<< HEAD
-    run(testing_config.inner())
-        .await
-        .expect_err("Sidecar should return an Err message on shutdown");
-
-    let time_for_sidecar_to_shutdown = Instant::now() - start_instant;
-    let total_retry_duration = Duration::from_secs(5 * 3);
-    let minimum_time = initial_duration + total_retry_duration;
-    // The sidecar should have shutdown after completing the configured retries.
-    assert!(
-        time_for_sidecar_to_shutdown > minimum_time
-            && time_for_sidecar_to_shutdown < minimum_time + Duration::from_secs(5)
-    );
-=======
     time_for_sidecar_to_shutdown.unwrap()
->>>>>>> ded62016
 }
 
 async fn try_connect_to_single_stream(
