use super::run;
use bytes::Bytes;
use casper_event_listener::{EventListener, NodeConnectionInterface};
use casper_event_types::sse_data::SseData;
use casper_types::testing::TestRng;
use core::time;
use eventsource_stream::{Event, EventStream, Eventsource};
use futures::Stream;
use futures_util::StreamExt;
use http::StatusCode;
use std::{fmt::Debug, net::IpAddr, thread, time::Duration};
use tempfile::{tempdir, TempDir};
use tokio::{
    sync::{
        mpsc,
        oneshot::{
            channel as oneshot_channel, Receiver as OneshotReceiver, Sender as OneshotSender,
        },
    },
    time::Instant,
};

use crate::{
    event_stream_server::Config as EssConfig,
    testing::{
        fake_event_stream::{
            setup_mock_build_version_server, spin_up_fake_event_stream, Bound,
            GenericScenarioSettings, Restart, Scenario,
        },
        mock_node::tests::MockNode,
        shared::EventType,
        simple_sse_server::tests::{
            random_n_block_added, sse_server_example_1_4_10_data, sse_server_shutdown_1_0_0_data,
        },
        testing_config::{prepare_config, TestingConfig},
    },
    types::sse_events::BlockAdded,
};

#[tokio::test(flavor = "multi_thread", worker_threads = 4)]
async fn should_not_allow_multiple_connections() {
    let temp_storage_dir = tempdir().expect("Should have created a temporary storage directory");

    let mut testing_config = prepare_config(&temp_storage_dir);

    testing_config.add_connection(None, None, None);
    testing_config.add_connection(None, None, None);

    let shutdown_error = run(testing_config.inner())
        .await
        .expect_err("Sidecar should return an Err on shutdown");

    assert_eq!(
        shutdown_error.to_string(),
        "Unable to run with multiple connections specified in config"
    );
}

#[tokio::test(flavor = "multi_thread", worker_threads = 4)]
async fn should_not_allow_zero_max_attempts() {
    let temp_storage_dir = tempdir().expect("Should have created a temporary storage directory");

    let mut testing_config = prepare_config(&temp_storage_dir);

    let sse_port_for_node = testing_config.add_connection(None, None, None);

    testing_config.set_retries_for_node(sse_port_for_node, 0, 0);

    let shutdown_error = run(testing_config.inner())
        .await
        .expect_err("Sidecar should return an Err on shutdown");

    assert_eq!(
        shutdown_error.to_string(),
        "Unable to run: max_attempts setting must be above 0 for the sidecar to attempt connection"
    );
}

#[tokio::test(flavor = "multi_thread", worker_threads = 4)]
async fn should_bind_to_fake_event_stream_and_shutdown_cleanly() {
    let test_rng = Box::leak(Box::new(TestRng::new()));

    let temp_storage_dir = tempdir().expect("Should have created a temporary storage directory");
    let mut testing_config = prepare_config(&temp_storage_dir);
    testing_config.add_connection(None, None, None);
    let node_port_for_sse_connection = testing_config.config.connections.get(0).unwrap().sse_port;
    let node_port_for_rest_connection = testing_config.config.connections.get(0).unwrap().rest_port;
<<<<<<< HEAD
    let (_shutdown_tx, _after_shutdown_rx) =
        setup_mock_build_version_server(node_port_for_rest_connection).await;
=======
    setup_mock_build_version_server(node_port_for_rest_connection);
>>>>>>> 7e8c5c55
    let ess_config = EssConfig::new(node_port_for_sse_connection, None, None);

    tokio::spawn(spin_up_fake_event_stream(
        test_rng,
        ess_config,
        Scenario::Realistic(GenericScenarioSettings::new(
            Bound::Timed(Duration::from_secs(30)),
            None,
        )),
    ));

    let shutdown_err = run(testing_config.inner())
        .await
        .expect_err("Sidecar should return an Err message on shutdown");

    assert_eq!(
        shutdown_err.to_string(),
        "Connected node(s) are unavailable"
    )
}

#[tokio::test(flavor = "multi_thread", worker_threads = 4)]
async fn should_allow_client_connection_to_sse() {
    let test_rng = Box::leak(Box::new(TestRng::new()));

    let temp_storage_dir = tempdir().expect("Should have created a temporary storage directory");
    let mut testing_config = prepare_config(&temp_storage_dir);
    testing_config.add_connection(None, None, None);
    let node_port_for_sse_connection = testing_config.config.connections.get(0).unwrap().sse_port;
    let node_port_for_rest_connection = testing_config.config.connections.get(0).unwrap().rest_port;
<<<<<<< HEAD
    let (_shutdown_tx, _after_shutdown_rx) =
        setup_mock_build_version_server(node_port_for_rest_connection).await;
=======
    setup_mock_build_version_server(node_port_for_rest_connection);
>>>>>>> 7e8c5c55

    let ess_config = EssConfig::new(node_port_for_sse_connection, None, None);

    tokio::spawn(spin_up_fake_event_stream(
        test_rng,
        ess_config,
        Scenario::Realistic(GenericScenarioSettings::new(
            Bound::Timed(Duration::from_secs(60)),
            None,
        )),
    ));

    tokio::spawn(run(testing_config.inner()));

    let main_event_stream_url = format!(
        "http://127.0.0.1:{}/events/main",
        testing_config.event_stream_server_port()
    );

    let mut main_event_stream = try_connect_to_single_stream(&main_event_stream_url).await;

    let mut events_received = Vec::new();

    while let Some(Ok(event)) = main_event_stream.next().await {
        let sse_data = serde_json::from_str::<SseData>(&event.data).unwrap();
        events_received.push(sse_data);
    }

    assert!(!events_received.is_empty());
    assert!(events_received.len() > 1);
    assert!(
        matches!(events_received[0], SseData::ApiVersion(_)),
        "First event should be ApiVersion"
    );
}

#[tokio::test(flavor = "multi_thread", worker_threads = 4)]
async fn should_respond_to_rest_query() {
    let test_rng = Box::leak(Box::new(TestRng::new()));

    let temp_storage_dir = tempdir().expect("Should have created a temporary storage directory");
    let mut testing_config = prepare_config(&temp_storage_dir);
    testing_config.add_connection(None, None, None);
    let node_port_for_sse_connection = testing_config.config.connections.get(0).unwrap().sse_port;
    let node_port_for_rest_connection = testing_config.config.connections.get(0).unwrap().rest_port;
<<<<<<< HEAD
    let (_shutdown_tx, _after_shutdown_rx) =
        setup_mock_build_version_server(node_port_for_rest_connection).await;
=======
    setup_mock_build_version_server(node_port_for_rest_connection);
>>>>>>> 7e8c5c55

    let ess_config = EssConfig::new(node_port_for_sse_connection, None, None);

    tokio::spawn(spin_up_fake_event_stream(
        test_rng,
        ess_config,
        Scenario::Realistic(GenericScenarioSettings::new(
            Bound::Timed(Duration::from_secs(60)),
            None,
        )),
    ));

    tokio::spawn(run(testing_config.inner()));

    let main_event_stream_url = format!(
        "http://127.0.0.1:{}/events/main",
        testing_config.event_stream_server_port()
    );

    let mut main_event_stream = try_connect_to_single_stream(&main_event_stream_url).await;

    // Listen to the sidecar's outbound stream to check for it storing a BlockAdded
    while let Some(Ok(event)) = main_event_stream.next().await {
        let sse_data = serde_json::from_str::<SseData>(&event.data).unwrap();
        if matches!(sse_data, SseData::BlockAdded { .. }) {
            break;
        }
    }

    let block_request_url = format!(
        "http://127.0.0.1:{}/block",
        testing_config.rest_server_port()
    );
    let response = reqwest::Client::new()
        .get(&block_request_url)
        .send()
        .await
        .expect("Error requesting the /block endpoint");

    assert!(response.status() == StatusCode::OK || response.status() == StatusCode::NOT_FOUND);

    let response_bytes = response
        .bytes()
        .await
        .expect("Should have got bytes from response");
    serde_json::from_slice::<BlockAdded>(&response_bytes)
        .expect("Should have parsed BlockAdded from bytes");
}

#[tokio::test(flavor = "multi_thread", worker_threads = 4)]
async fn should_allow_partial_connection_on_one_filter() {
    let received_event_types = partial_connection_test(100, 1, true).await;
    assert!(received_event_types.is_some())
}

#[tokio::test(flavor = "multi_thread", worker_threads = 4)]
async fn should_allow_partial_connection_on_two_filters() {
    let received_event_types = partial_connection_test(100, 2, true).await;
    assert!(received_event_types.is_some())
}

#[tokio::test(flavor = "multi_thread", worker_threads = 4)]
async fn should_disallow_partial_connection_on_one_filter() {
    let received_event_types = partial_connection_test(100, 1, false).await;
    assert!(received_event_types.is_none())
}

#[tokio::test(flavor = "multi_thread", worker_threads = 4)]
async fn should_disallow_partial_connection_on_two_filters() {
    let received_event_types = partial_connection_test(100, 2, false).await;
    assert!(received_event_types.is_none())
}

#[tokio::test(flavor = "multi_thread", worker_threads = 5)]
async fn should_not_attempt_reconnection() {
    // Configure the sidecar to make 0 retries
    let max_attempts = 0;
    let delay_between_retries = 0;

    // Configure the Fake Event Stream to shutdown after 30s
    let shutdown_after = Duration::from_secs(30);
    // And then resume after 10s
    let restart_after = Duration::from_secs(10);

    let time_for_sidecar_to_shutdown = reconnection_test(
        max_attempts,
        delay_between_retries,
        Bound::Timed(shutdown_after),
        restart_after,
    )
    .await;

    let total_stream_duration = shutdown_after;

    assert!(time_for_sidecar_to_shutdown < total_stream_duration + Duration::from_secs(3));
}

#[tokio::test(flavor = "multi_thread", worker_threads = 5)]
async fn should_successfully_reconnect() {
    // Configure the sidecar to make 5 retries
    let max_attempts = 5;
    let delay_between_retries = 1;

    // And then resume after 5s e.g. less than the total retry window
    let restart_after = Duration::from_secs(5);

    let read_messages =
        reconnection_test_with_port_dropping(max_attempts, delay_between_retries, restart_after)
            .await;
    let length = read_messages.len();
    //The result should only have messages from two rounds of messages
    assert!(length > 61);
}

#[tokio::test(flavor = "multi_thread", worker_threads = 10)]
async fn should_fail_to_reconnect() {
    let test_rng = TestRng::new();
    let (
        testing_config,
        _temp_storage_dir,
        node_port_for_sse_connection,
        node_port_for_rest_connection,
        event_stream_server_port,
    ) = build_test_config_with_retries(2, 2);
    let (data, test_rng) = random_n_block_added(30, 0, test_rng);
    let mut node_mock = MockNode::new(
        "1.4.10".to_string(),
        data,
        node_port_for_sse_connection,
        node_port_for_rest_connection,
    )
    .await;
    start_sidecar(testing_config).await;
    let (join_handle, receiver) =
        fetch_data_from_endpoint("/events/main?start_from=0", event_stream_server_port).await;
    receiver.await.ok(); // wait for the first event to be seen
    node_mock.stop().await;

    thread::sleep(time::Duration::from_secs(15)); //give some time for the old sse server to go away

    let (data, _) = random_n_block_added(30, 31, test_rng);
    let mut node_mock = MockNode::new(
        "1.4.10".to_string(),
        data,
        node_port_for_sse_connection,
        node_port_for_rest_connection,
    )
    .await;
    thread::sleep(time::Duration::from_secs(3)); //give some time for the data to propagate
    node_mock.stop().await;

    let events_received = tokio::join!(join_handle).0.unwrap();
    let length = events_received.len();
    //The result should only have messages from one round of messages
    assert_eq!(length, 32);
}

#[tokio::test(flavor = "multi_thread", worker_threads = 8)]
async fn should_reconnect() {
    let test_rng = TestRng::new();
    let (
        testing_config,
        _temp_storage_dir,
        node_port_for_sse_connection,
        node_port_for_rest_connection,
        event_stream_server_port,
    ) = build_test_config_with_retries(10, 1);
    let (data, test_rng) = random_n_block_added(30, 0, test_rng);
    let mut node_mock = MockNode::new(
        "1.4.10".to_string(),
        data,
        node_port_for_sse_connection,
        node_port_for_rest_connection,
    )
    .await;
    start_sidecar(testing_config).await;
    let (join_handle, receiver) =
        fetch_data_from_endpoint("/events/main?start_from=0", event_stream_server_port).await;
    receiver.await.ok();
    node_mock.stop().await;

    let (data, _) = random_n_block_added(30, 31, test_rng);
    let mut node_mock = MockNode::new(
        "1.4.10".to_string(),
        data,
        node_port_for_sse_connection,
        node_port_for_rest_connection,
    )
    .await;
    thread::sleep(time::Duration::from_secs(5)); //give some time for the data to propagate
    node_mock.stop().await;

    let events_received = tokio::join!(join_handle).0.unwrap();
    let length = events_received.len();
    //The result should only have messages from both rounds of messages
    assert!(length > 32);
}

#[tokio::test(flavor = "multi_thread", worker_threads = 5)]
async fn shutdown_should_be_passed_through() {
    let (
        testing_config,
        _temp_storage_dir,
        node_port_for_sse_connection,
        node_port_for_rest_connection,
        event_stream_server_port,
    ) = build_test_config();
    let mut node_mock = MockNode::new(
        "1.0.0".to_string(),
        sse_server_shutdown_1_0_0_data(),
        node_port_for_sse_connection,
        node_port_for_rest_connection,
    )
    .await;
    start_sidecar(testing_config).await;
    let (join_handle, receiver) =
        fetch_data_from_endpoint("/events/main?start_from=0", event_stream_server_port).await;
    receiver.await.ok();
    node_mock.stop().await;

    let events_received = tokio::join!(join_handle).0.unwrap();
    assert_eq!(events_received.len(), 3);
    assert!(events_received.get(0).unwrap().contains("\"1.0.0\""));
    assert!(events_received.get(1).unwrap().contains("\"Shutdown\""));
    assert!(events_received.get(2).unwrap().contains("\"BlockAdded\""));
}

#[tokio::test(flavor = "multi_thread", worker_threads = 5)]
async fn shutdown_should_be_passed_through_when_versions_change() {
    let (
        testing_config,
        _temp_storage_dir,
        node_port_for_sse_connection,
        node_port_for_rest_connection,
        event_stream_server_port,
    ) = build_test_config();
    let mut node_mock = MockNode::new(
        "1.0.0".to_string(),
        sse_server_shutdown_1_0_0_data(),
        node_port_for_sse_connection,
        node_port_for_rest_connection,
    )
    .await;
    start_sidecar(testing_config).await;
    let (join_handle, receiver) =
        fetch_data_from_endpoint("/events/main?start_from=0", event_stream_server_port).await;
    receiver.await.ok();
    node_mock.stop().await;
    let mut node_mock = MockNode::new(
        "1.4.10".to_string(),
        sse_server_example_1_4_10_data(),
        node_port_for_sse_connection,
        node_port_for_rest_connection,
    )
    .await;
    thread::sleep(time::Duration::from_secs(5)); //give some time for sidecar to connect and data to propagate
    node_mock.stop().await;

    let events_received = tokio::join!(join_handle).0.unwrap();
    assert_eq!(events_received.len(), 5);
    assert!(events_received.get(0).unwrap().contains("\"1.0.0\""));
    assert!(events_received.get(1).unwrap().contains("\"Shutdown\""));
    assert!(events_received.get(2).unwrap().contains("\"BlockAdded\""));
    assert!(events_received.get(3).unwrap().contains("\"1.4.10\""));
    assert!(events_received.get(4).unwrap().contains("\"BlockAdded\""));
}

async fn partial_connection_test(
    num_of_events_to_send: u64,
    max_subscribers_for_fes: u32,
    allow_partial_connection: bool,
) -> Option<Vec<EventType>> {
    let test_rng = Box::leak(Box::new(TestRng::new()));

    let temp_storage_dir = tempdir().expect("Should have created a temporary storage directory");

    // Setup config for the sidecar
    //      - Set the sidecar to reattempt connection only once after a 2 second delay.
    //      - Allow partial based on the value passed to the function.
    let mut testing_config = prepare_config(&temp_storage_dir);
    testing_config.add_connection(None, None, None);
    let node_port_for_sse_connection = testing_config.config.connections.get(0).unwrap().sse_port;
    let node_port_for_rest_connection = testing_config.config.connections.get(0).unwrap().rest_port;
<<<<<<< HEAD
    let (_shutdown_tx, _after_shutdown_rx) =
        setup_mock_build_version_server(node_port_for_rest_connection).await;
=======
    setup_mock_build_version_server(node_port_for_rest_connection);
>>>>>>> 7e8c5c55
    testing_config.set_retries_for_node(node_port_for_sse_connection, 1, 2);
    testing_config.set_allow_partial_connection_for_node(
        node_port_for_sse_connection,
        allow_partial_connection,
    );

    // Setup config for the Event Stream Server to be used in the Fake Event Stream
    //      - Run it on the port the sidecar is set to connect to.
    //      - The buffer will be the default.
    //      - Limit the max_subscribers to the FakeEventStream as per the value passed to the function.
    let ess_config = EssConfig::new(
        node_port_for_sse_connection,
        None,
        Some(max_subscribers_for_fes),
    );

    // Run the Fake Event Stream in another task
    //      - Use the Counted scenario to get the event stream to send the number of events specified in the test.
    tokio::spawn(spin_up_fake_event_stream(
        test_rng,
        ess_config,
        Scenario::Counted(GenericScenarioSettings::new(
            Bound::Counted(num_of_events_to_send),
            None,
        )),
    ));

    // Run the Sidecar in another task with the prepared config.
    tokio::spawn(run(testing_config.inner()));

    let (event_tx, mut event_rx) = mpsc::channel(100);
    let (api_version_tx, _api_version_rx) = mpsc::channel(100);

    let mut test_event_listener = EventListener::new(
        NodeConnectionInterface {
            ip_address: IpAddr::from([127, 0, 0, 1]),
            sse_port: testing_config.event_stream_server_port(),
            rest_port: node_port_for_rest_connection,
        },
        3,
        Duration::from_secs(1),
        false,
        event_tx,
        Duration::from_secs(100),
    );

    tokio::spawn(async move {
        let res = test_event_listener
            .stream_aggregated_events(api_version_tx, false)
            .await;

        if let Err(error) = res {
            println!("Listener Error: {}", error)
        }
    });

    let mut event_types_received = Vec::new();

    while let Some(event) = event_rx.recv().await {
        if !matches!(event.data, SseData::ApiVersion(_)) && !matches!(event.data, SseData::Shutdown)
        {
            event_types_received.push(event.data.into())
        }
    }

    if event_types_received.is_empty() {
        None
    } else {
        Some(event_types_received)
    }
}

async fn reconnection_test(
    max_attempts: usize,
    delay_between_retries: usize,
    shutdown_after: Bound,
    restart_after: Duration,
) -> Duration {
    let test_rng = Box::leak(Box::new(TestRng::new()));

    let temp_storage_dir = tempdir().expect("Should have created a temporary storage directory");
    let mut testing_config = prepare_config(&temp_storage_dir);
    testing_config.add_connection(None, None, None);
    let node_port_for_sse_connection = testing_config.config.connections.get(0).unwrap().sse_port;
    let node_port_for_rest_connection = testing_config.config.connections.get(0).unwrap().rest_port;
<<<<<<< HEAD
    let (_shutdown_tx, _after_shutdown_rx) =
        setup_mock_build_version_server(node_port_for_rest_connection).await;
=======
    setup_mock_build_version_server(node_port_for_rest_connection);
>>>>>>> 7e8c5c55
    testing_config.set_retries_for_node(
        node_port_for_sse_connection,
        max_attempts,
        delay_between_retries,
    );

    let ess_config = EssConfig::new(node_port_for_sse_connection, None, None);

    let fes_handle = tokio::spawn(spin_up_fake_event_stream(
        test_rng,
        ess_config,
        Scenario::Realistic(GenericScenarioSettings::new(
            shutdown_after,
            Some(Restart::new(
                restart_after,
                Bound::Timed(Duration::from_secs(30)),
            )),
        )),
    ));
    let sidecar_handle = tokio::spawn(async move {
        let start_instant = Instant::now();
        let maybe_error = run(testing_config.inner()).await;
        maybe_error.expect_err("Sidecar should return an Err message on shutdown");
        Instant::now() - start_instant
    });

    let (_, time_for_sidecar_to_shutdown) = tokio::join!(fes_handle, sidecar_handle);
    time_for_sidecar_to_shutdown.unwrap()
}

async fn reconnection_test_with_port_dropping(
    max_attempts: usize,
    delay_between_retries: usize,
    restart_after: Duration,
) -> Vec<EventType> {
    let temp_storage_dir = tempdir().expect("Should have created a temporary storage directory");
    let mut testing_config = prepare_config(&temp_storage_dir);
    testing_config.add_connection(None, None, None);
    let node_port_for_sse_connection = testing_config.config.connections.get(0).unwrap().sse_port;
    let node_port_for_rest_connection = testing_config.config.connections.get(0).unwrap().rest_port;
<<<<<<< HEAD
    let (_shutdown_tx, _after_shutdown_rx) =
        setup_mock_build_version_server(node_port_for_rest_connection).await;
=======
    setup_mock_build_version_server(node_port_for_rest_connection);
>>>>>>> 7e8c5c55
    testing_config.set_retries_for_node(
        node_port_for_sse_connection,
        max_attempts,
        delay_between_retries,
    );
    let event_stream_server_port = testing_config.event_stream_server_port();

    let (event_tx, mut event_rx) = mpsc::channel(1000);
    let (api_version_tx, _api_version_rx) = mpsc::channel(5);
    let mut test_event_listener = EventListener::new(
        NodeConnectionInterface {
            ip_address: IpAddr::from([127, 0, 0, 1]),
            sse_port: event_stream_server_port,
            rest_port: node_port_for_rest_connection,
        },
        3,
        Duration::from_secs(1),
        false,
        event_tx,
        Duration::from_secs(100),
    );

    tokio::spawn(async move {
        let res = test_event_listener
            .stream_aggregated_events(api_version_tx, false)
            .await;

        if let Err(error) = res {
            println!("Listener Error: {}", error)
        }
    });

    let data_handle = tokio::spawn(async move {
        let mut event_types_received = Vec::new();

        while let Some(event) = event_rx.recv().await {
            event_types_received.push(event.data.into())
        }
        event_types_received
    });

    let ess_config = EssConfig::new(node_port_for_sse_connection, None, None);
    let fes_handle = tokio::spawn(async move {
        let mut test_rng = Box::leak(Box::new(TestRng::new()));
        test_rng = spin_up_fake_event_stream(
            test_rng,
            ess_config.clone(),
            Scenario::Counted(GenericScenarioSettings::new(Bound::Counted(60), None)),
        )
        .await;
        tokio::time::sleep(restart_after).await;
        spin_up_fake_event_stream(
            test_rng,
            ess_config.clone(),
            Scenario::Counted(GenericScenarioSettings::new(Bound::Counted(60), None)),
        )
        .await;
    });

    let sidecar_handle = tokio::spawn(async move {
        let _ = run(testing_config.inner()).await;
    });

    let (_, _, data) = tokio::join!(fes_handle, sidecar_handle, data_handle);
    data.expect("Expecting data")
}

pub async fn try_connect_to_single_stream(
    url: &str,
) -> EventStream<impl Stream<Item = reqwest::Result<Bytes>> + Sized> {
    let mut event_stream = None;
    for _ in 0..10 {
        let event_source = reqwest::Client::new()
            .get(url)
            .send()
            .await
            .map(|response| {
                event_stream = Some(response.bytes_stream().eventsource());
            });
        if event_source.is_ok() {
            break;
        } else {
            tokio::time::sleep(Duration::from_secs(1)).await;
        }
    }

    event_stream.expect("Unable to connect to stream")
}
pub fn build_test_config() -> (TestingConfig, TempDir, u16, u16, u16) {
    build_test_config_with_retries(10, 1)
}

pub fn build_test_config_with_retries(
    max_attempts: usize,
    delay_between_retries: usize,
) -> (TestingConfig, TempDir, u16, u16, u16) {
    let temp_storage_dir = tempdir().expect("Should have created a temporary storage directory");
    let mut testing_config = prepare_config(&temp_storage_dir);
    testing_config.add_connection(None, None, None);
    let node_port_for_sse_connection = testing_config.config.connections.get(0).unwrap().sse_port;
    let node_port_for_rest_connection = testing_config.config.connections.get(0).unwrap().rest_port;
    testing_config.set_retries_for_node(
        node_port_for_sse_connection,
        max_attempts,
        delay_between_retries,
    );
    testing_config.set_allow_partial_connection_for_node(node_port_for_sse_connection, true);
    let event_stream_server_port = testing_config.event_stream_server_port();
    (
        testing_config,
        temp_storage_dir,
        node_port_for_sse_connection,
        node_port_for_rest_connection,
        event_stream_server_port,
    )
}

pub async fn start_sidecar(testing_config: TestingConfig) {
    tokio::spawn(async move {
        let _r = run(testing_config.inner()).await;
    }); // starting event sidecar
}

pub async fn poll_events<E, S>(mut stream: S, sender: OneshotSender<()>) -> Vec<String>
where
    E: Debug,
    S: Stream<Item = Result<Event, E>> + Sized + Unpin,
{
    let mut single_take_sender = Some(sender);
    let mut events_received = Vec::new();
    while let Some(Ok(event)) = stream.next().await {
        if single_take_sender.is_some() && !event.data.contains("ApiVersion") {
            let s = single_take_sender.unwrap();
            single_take_sender = None;
            let _ = s.send(());
        }
        events_received.push(event.data);
    }
    events_received
}

pub async fn fetch_data_from_endpoint(
    endpoint: &str,
    port: u16,
) -> (tokio::task::JoinHandle<Vec<String>>, OneshotReceiver<()>) {
    let local_endpoint = endpoint.to_owned();
    let (sender, receiver) = oneshot_channel();
    let join = tokio::spawn(async move {
        let main_event_stream_url = format!("http://127.0.0.1:{}{}", port, local_endpoint);
        let main_event_stream = try_connect_to_single_stream(&main_event_stream_url).await;
        poll_events(main_event_stream, sender).await
    });
    (join, receiver)
}<|MERGE_RESOLUTION|>--- conflicted
+++ resolved
@@ -85,12 +85,7 @@
     testing_config.add_connection(None, None, None);
     let node_port_for_sse_connection = testing_config.config.connections.get(0).unwrap().sse_port;
     let node_port_for_rest_connection = testing_config.config.connections.get(0).unwrap().rest_port;
-<<<<<<< HEAD
-    let (_shutdown_tx, _after_shutdown_rx) =
-        setup_mock_build_version_server(node_port_for_rest_connection).await;
-=======
     setup_mock_build_version_server(node_port_for_rest_connection);
->>>>>>> 7e8c5c55
     let ess_config = EssConfig::new(node_port_for_sse_connection, None, None);
 
     tokio::spawn(spin_up_fake_event_stream(
@@ -121,12 +116,7 @@
     testing_config.add_connection(None, None, None);
     let node_port_for_sse_connection = testing_config.config.connections.get(0).unwrap().sse_port;
     let node_port_for_rest_connection = testing_config.config.connections.get(0).unwrap().rest_port;
-<<<<<<< HEAD
-    let (_shutdown_tx, _after_shutdown_rx) =
-        setup_mock_build_version_server(node_port_for_rest_connection).await;
-=======
-    setup_mock_build_version_server(node_port_for_rest_connection);
->>>>>>> 7e8c5c55
+    let _ = setup_mock_build_version_server(node_port_for_rest_connection);
 
     let ess_config = EssConfig::new(node_port_for_sse_connection, None, None);
 
@@ -172,12 +162,7 @@
     testing_config.add_connection(None, None, None);
     let node_port_for_sse_connection = testing_config.config.connections.get(0).unwrap().sse_port;
     let node_port_for_rest_connection = testing_config.config.connections.get(0).unwrap().rest_port;
-<<<<<<< HEAD
-    let (_shutdown_tx, _after_shutdown_rx) =
-        setup_mock_build_version_server(node_port_for_rest_connection).await;
-=======
-    setup_mock_build_version_server(node_port_for_rest_connection);
->>>>>>> 7e8c5c55
+    let _ = setup_mock_build_version_server(node_port_for_rest_connection);
 
     let ess_config = EssConfig::new(node_port_for_sse_connection, None, None);
 
@@ -461,12 +446,7 @@
     testing_config.add_connection(None, None, None);
     let node_port_for_sse_connection = testing_config.config.connections.get(0).unwrap().sse_port;
     let node_port_for_rest_connection = testing_config.config.connections.get(0).unwrap().rest_port;
-<<<<<<< HEAD
-    let (_shutdown_tx, _after_shutdown_rx) =
-        setup_mock_build_version_server(node_port_for_rest_connection).await;
-=======
-    setup_mock_build_version_server(node_port_for_rest_connection);
->>>>>>> 7e8c5c55
+    let _ = setup_mock_build_version_server(node_port_for_rest_connection);
     testing_config.set_retries_for_node(node_port_for_sse_connection, 1, 2);
     testing_config.set_allow_partial_connection_for_node(
         node_port_for_sse_connection,
@@ -552,12 +532,7 @@
     testing_config.add_connection(None, None, None);
     let node_port_for_sse_connection = testing_config.config.connections.get(0).unwrap().sse_port;
     let node_port_for_rest_connection = testing_config.config.connections.get(0).unwrap().rest_port;
-<<<<<<< HEAD
-    let (_shutdown_tx, _after_shutdown_rx) =
-        setup_mock_build_version_server(node_port_for_rest_connection).await;
-=======
     setup_mock_build_version_server(node_port_for_rest_connection);
->>>>>>> 7e8c5c55
     testing_config.set_retries_for_node(
         node_port_for_sse_connection,
         max_attempts,
@@ -598,12 +573,7 @@
     testing_config.add_connection(None, None, None);
     let node_port_for_sse_connection = testing_config.config.connections.get(0).unwrap().sse_port;
     let node_port_for_rest_connection = testing_config.config.connections.get(0).unwrap().rest_port;
-<<<<<<< HEAD
-    let (_shutdown_tx, _after_shutdown_rx) =
-        setup_mock_build_version_server(node_port_for_rest_connection).await;
-=======
-    setup_mock_build_version_server(node_port_for_rest_connection);
->>>>>>> 7e8c5c55
+    let _ = setup_mock_build_version_server(node_port_for_rest_connection);
     testing_config.set_retries_for_node(
         node_port_for_sse_connection,
         max_attempts,
