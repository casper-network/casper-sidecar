use anyhow::Error;
use async_trait::async_trait;
use miniz_oxide::inflate::decompress_to_vec;
use sea_query::SqliteQueryBuilder;
use serde::Deserialize;
use serde_json::Value;
use sqlx::{sqlite::SqliteRow, Executor, Row, SqlitePool};

use casper_node::types::FinalitySignature as FinSig;

use super::{
    errors::{wrap_query_error, SqliteDbError},
    SqliteDatabase,
};
use crate::{
    sql::tables,
    types::{
        database::{DatabaseReadError, DatabaseReader, DeployAggregate},
        sse_events::*,
    },
};

#[async_trait]
impl DatabaseReader for SqliteDatabase {
    async fn get_latest_block(&self) -> Result<BlockAdded, DatabaseReadError> {
        let db_connection = &self.connection_pool;

        let stmt = tables::block_added::create_get_latest_stmt().to_string(SqliteQueryBuilder);

        let row = fetch_optional_with_error_check(db_connection, stmt).await?;

        parse_block_from_row(row)
    }

    async fn get_block_by_height(&self, height: u64) -> Result<BlockAdded, DatabaseReadError> {
        let db_connection = &self.connection_pool;

        let stmt =
            tables::block_added::create_get_by_height_stmt(height).to_string(SqliteQueryBuilder);

        let row = fetch_optional_with_error_check(db_connection, stmt).await?;

        parse_block_from_row(row)
    }

    async fn get_block_by_hash(&self, hash: &str) -> Result<BlockAdded, DatabaseReadError> {
        let db_connection = &self.connection_pool;

        let stmt = tables::block_added::create_get_by_hash_stmt(hash.to_string())
            .to_string(SqliteQueryBuilder);

        db_connection
            .fetch_optional(stmt.as_str())
            .await
            .map_err(|sql_err| DatabaseReadError::Unhandled(Error::from(sql_err)))
            .and_then(|maybe_row| match maybe_row {
                None => Err(DatabaseReadError::NotFound),
                Some(row) => parse_block_from_row(row),
            })
    }

    async fn get_deploy_aggregate_by_hash(
        &self,
        hash: &str,
    ) -> Result<DeployAggregate, DatabaseReadError> {
        // We may return here with NotFound because if there's no accepted record then theoretically there should be no other records for the given hash.
        let deploy_accepted = self.get_deploy_accepted_by_hash(hash).await?;

        // However we handle the Err case for DeployProcessed explicitly as we don't want to return NotFound when we've got a DeployAccepted to return
        match self.get_deploy_processed_by_hash(hash).await {
            Ok(deploy_processed) => Ok(DeployAggregate {
                deploy_hash: hash.to_string(),
                deploy_accepted: Some(deploy_accepted),
                deploy_processed: Some(deploy_processed),
                deploy_expired: false,
            }),
            Err(err) => {
                // If the error is anything other than NotFound return the error.
                if !matches!(DatabaseReadError::NotFound, _err) {
                    return Err(err);
                }
                match self.get_deploy_expired_by_hash(hash).await {
                    Ok(deploy_has_expired) => Ok(DeployAggregate {
                        deploy_hash: hash.to_string(),
                        deploy_accepted: Some(deploy_accepted),
                        deploy_processed: None,
                        deploy_expired: deploy_has_expired,
                    }),
                    Err(err) => {
                        // If the error is anything other than NotFound return the error.
                        if !matches!(DatabaseReadError::NotFound, _err) {
                            return Err(err);
                        }
                        Ok(DeployAggregate {
                            deploy_hash: hash.to_string(),
                            deploy_accepted: Some(deploy_accepted),
                            deploy_processed: None,
                            deploy_expired: false,
                        })
                    }
                }
            }
        }
    }

    async fn get_deploy_accepted_by_hash(
        &self,
        hash: &str,
    ) -> Result<DeployAccepted, DatabaseReadError> {
        let db_connection = &self.connection_pool;

        let stmt = tables::deploy_accepted::create_get_by_hash_stmt(hash.to_string())
            .to_string(SqliteQueryBuilder);

        db_connection
            .fetch_optional(stmt.as_str())
            .await
            .map_err(|sql_err| DatabaseReadError::Unhandled(Error::from(sql_err)))
            .and_then(|maybe_row| match maybe_row {
                None => Err(DatabaseReadError::NotFound),
                Some(row) => {
                    let raw = row
                        .try_get::<String, &str>("raw")
                        .map_err(|sqlx_error| wrap_query_error(sqlx_error.into()))?;
                    deserialize_data::<DeployAccepted>(&raw).map_err(wrap_query_error)
                }
            })
    }

    async fn get_deploy_processed_by_hash(
        &self,
        hash: &str,
    ) -> Result<DeployProcessed, DatabaseReadError> {
        let db_connection = &self.connection_pool;

        let stmt = tables::deploy_processed::create_get_by_hash_stmt(hash.to_string())
            .to_string(SqliteQueryBuilder);

        db_connection
            .fetch_optional(stmt.as_str())
            .await
            .map_err(|sql_err| DatabaseReadError::Unhandled(Error::from(sql_err)))
            .and_then(|maybe_row| match maybe_row {
                None => Err(DatabaseReadError::NotFound),
                Some(row) => {
                    let raw = row
                        .try_get::<String, &str>("raw")
                        .map_err(|sqlx_error| wrap_query_error(sqlx_error.into()))?;
                    deserialize_data::<DeployProcessed>(&raw).map_err(wrap_query_error)
                }
            })
    }

    async fn get_deploy_expired_by_hash(&self, hash: &str) -> Result<bool, DatabaseReadError> {
        let db_connection = &self.connection_pool;

        let stmt = tables::deploy_expired::create_get_by_hash_stmt(hash.to_string())
            .to_string(SqliteQueryBuilder);

        db_connection
            .fetch_optional(stmt.as_str())
            .await
            .map_err(|sql_err| DatabaseReadError::Unhandled(Error::from(sql_err)))
            .and_then(|maybe_row| match maybe_row {
                None => Err(DatabaseReadError::NotFound),
                Some(_) => Ok(true),
            })
    }

    async fn get_faults_by_public_key(
        &self,
        public_key: &str,
    ) -> Result<Vec<Fault>, DatabaseReadError> {
        let db_connection = &self.connection_pool;

        let stmt = tables::fault::create_get_faults_by_public_key_stmt(public_key.to_string())
            .to_string(SqliteQueryBuilder);

        db_connection
            .fetch_all(stmt.as_str())
            .await
            .map_err(|sql_err| DatabaseReadError::Unhandled(Error::from(sql_err)))
            .and_then(parse_faults_from_rows)
    }

    async fn get_faults_by_era(&self, era: u64) -> Result<Vec<Fault>, DatabaseReadError> {
        let db_connection = &self.connection_pool;

        let stmt = tables::fault::create_get_faults_by_era_stmt(era).to_string(SqliteQueryBuilder);

        db_connection
            .fetch_all(stmt.as_str())
            .await
            .map_err(|sql_err| DatabaseReadError::Unhandled(Error::from(sql_err)))
            .and_then(parse_faults_from_rows)
    }

    async fn get_finality_signatures_by_block(
        &self,
        block_hash: &str,
    ) -> Result<Vec<FinSig>, DatabaseReadError> {
        let db_connection = &self.connection_pool;

        let stmt = tables::finality_signature::create_get_finality_signatures_by_block_stmt(
            block_hash.to_string(),
        )
        .to_string(SqliteQueryBuilder);

        db_connection
            .fetch_all(stmt.as_str())
            .await
            .map_err(|sql_err| DatabaseReadError::Unhandled(Error::from(sql_err)))
            .and_then(parse_finality_signatures_from_rows)
    }

    async fn get_step_by_era(&self, era: u64) -> Result<Step, DatabaseReadError> {
        let db_connection = &self.connection_pool;

        let stmt = tables::step::create_get_by_era_stmt(era).to_string(SqliteQueryBuilder);

        db_connection
            .fetch_optional(stmt.as_str())
            .await
            .map_err(|sql_err| DatabaseReadError::Unhandled(Error::from(sql_err)))
            .and_then(|maybe_row| match maybe_row {
                None => Err(DatabaseReadError::NotFound),
                Some(row) => {
<<<<<<< HEAD
                    if self.use_compression {
                        let compressed_bytes = row
                            .try_get::<Vec<u8>, &str>("raw")
                            .map_err(|sqlx_err| wrap_query_error(sqlx_err.into()))?;

                        let decompressed_bytes = decompress_to_vec(&compressed_bytes)
                            .map_err(|decomp_err| wrap_query_error(decomp_err.into()))?;

                        let json_value = serde_json::from_slice::<Value>(&decompressed_bytes)
                            .map_err(|serde_err| wrap_query_error(serde_err.into()))?;

                        let step = serde_json::from_value::<Step>(json_value)
                            .map_err(|serde_err| wrap_query_error(serde_err.into()))?;

                        Ok(step)
                    } else {
                        let raw = row
                            .try_get::<String, &str>("raw")
                            .map_err(|sqlx_error| wrap_query_error(sqlx_error.into()))?;
                        deserialize_data::<Step>(&raw).map_err(wrap_query_error)
                    }
=======
                    let raw = row
                        .try_get::<String, &str>("raw")
                        .map_err(|sqlx_error| wrap_query_error(sqlx_error.into()))?;
                    deserialize_data::<Step>(&raw).map_err(wrap_query_error)
>>>>>>> f1cdd283
                }
            })
    }
}

fn deserialize_data<'de, T: Deserialize<'de>>(data: &'de str) -> Result<T, SqliteDbError> {
    serde_json::from_str::<T>(data).map_err(SqliteDbError::SerdeJson)
}

fn parse_block_from_row(row: SqliteRow) -> Result<BlockAdded, DatabaseReadError> {
    let raw_data = row
        .try_get::<String, &str>("raw")
        .map_err(|sqlx_err| wrap_query_error(sqlx_err.into()))?;
    deserialize_data::<BlockAdded>(&raw_data).map_err(wrap_query_error)
}

async fn fetch_optional_with_error_check(
    connection: &SqlitePool,
    stmt: String,
) -> Result<SqliteRow, DatabaseReadError> {
    connection
        .fetch_optional(stmt.as_str())
        .await
        .map_err(|sql_err| DatabaseReadError::Unhandled(Error::from(sql_err)))
        .and_then(|maybe_row| match maybe_row {
            None => Err(DatabaseReadError::NotFound),
            Some(row) => Ok(row),
        })
}

fn parse_faults_from_rows(rows: Vec<SqliteRow>) -> Result<Vec<Fault>, DatabaseReadError> {
    let mut faults = Vec::new();
    for row in rows {
        let raw = row
            .try_get::<String, &str>("raw")
            .map_err(|err| wrap_query_error(err.into()))?;

        let fault = deserialize_data::<Fault>(&raw).map_err(wrap_query_error)?;
        faults.push(fault);
    }

    if faults.is_empty() {
        return Err(DatabaseReadError::NotFound);
    }
    Ok(faults)
}

fn parse_finality_signatures_from_rows(
    rows: Vec<SqliteRow>,
) -> Result<Vec<FinSig>, DatabaseReadError> {
    let mut finality_signatures = Vec::new();
    for row in rows {
        let raw = row
            .try_get::<String, &str>("raw")
            .map_err(|err| wrap_query_error(err.into()))?;

        let finality_signature =
            deserialize_data::<FinalitySignature>(&raw).map_err(wrap_query_error)?;
        finality_signatures.push(finality_signature.inner());
    }

    if finality_signatures.is_empty() {
        return Err(DatabaseReadError::NotFound);
    }
    Ok(finality_signatures)
}<|MERGE_RESOLUTION|>--- conflicted
+++ resolved
@@ -225,7 +225,6 @@
             .and_then(|maybe_row| match maybe_row {
                 None => Err(DatabaseReadError::NotFound),
                 Some(row) => {
-<<<<<<< HEAD
                     if self.use_compression {
                         let compressed_bytes = row
                             .try_get::<Vec<u8>, &str>("raw")
@@ -247,12 +246,6 @@
                             .map_err(|sqlx_error| wrap_query_error(sqlx_error.into()))?;
                         deserialize_data::<Step>(&raw).map_err(wrap_query_error)
                     }
-=======
-                    let raw = row
-                        .try_get::<String, &str>("raw")
-                        .map_err(|sqlx_error| wrap_query_error(sqlx_error.into()))?;
-                    deserialize_data::<Step>(&raw).map_err(wrap_query_error)
->>>>>>> f1cdd283
                 }
             })
     }
