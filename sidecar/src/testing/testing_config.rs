--- conflicted
+++ resolved
@@ -51,23 +51,9 @@
     }
 
     /// Set how the sidecar should handle the case where it is only able to connect to one or two of the node's filters.
-<<<<<<< HEAD
-    #[allow(unused)]
     pub(crate) fn set_allow_partial_connection(mut self, allow_partial_connection: bool) -> Self {
         self.config.connection.node_connections[0].allow_partial_connection =
             allow_partial_connection;
-        self
-    }
-
-    /// Specify the max_concurrent_subscribers for the outbound EventStreamServer. By default it is set to 100.
-    #[allow(unused)]
-    pub(crate) fn set_max_sse_subscribers(mut self, num_subscribers: u32) -> Self {
-        self.config.event_stream_server.max_concurrent_subscribers = num_subscribers;
-=======
-    pub(crate) fn set_allow_partial_connection(mut self, allow_partial_connection: bool) -> Self {
-        self.config.connection.node_connections[0].allow_partial_connection =
-            allow_partial_connection;
->>>>>>> 98078bfa
         self
     }
 
