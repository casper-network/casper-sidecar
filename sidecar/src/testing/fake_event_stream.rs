--- conflicted
+++ resolved
@@ -1,5 +1,3 @@
-use casper_event_types::{filter::Filter as SseFilter, sse_data::SseData};
-use casper_types::{testing::TestRng, ProtocolVersion};
 use core::time;
 use derive_new::new;
 use itertools::Itertools;
@@ -18,12 +16,8 @@
     time::Instant,
 };
 
-<<<<<<< HEAD
-=======
 use casper_event_types::{sse_data::SseData, Filter as SseFilter};
 use casper_types::{testing::TestRng, ProtocolVersion};
-
->>>>>>> 7e8c5c55
 use crate::{
     event_stream_server::{Config as EssConfig, EventStreamServer},
     utils::display_duration,
@@ -510,13 +504,9 @@
     }
 }
 
-<<<<<<< HEAD
-pub async fn setup_mock_build_version_server(port: u16) -> (Sender<()>, Receiver<()>) {
-    setup_mock_build_version_server_with_version(port, "1.4.10".to_string()).await
-=======
+
 pub fn setup_mock_build_version_server(port: u16) {
     let _ = setup_mock_build_version_server_with_version(port, "1.4.10".to_string());
->>>>>>> 7e8c5c55
 }
 
 pub async fn setup_mock_build_version_server_with_version(
@@ -526,7 +516,6 @@
     let (shutdown_tx, mut shutdown_rx) = mpsc_channel(10);
     let (after_shutdown_tx, after_shutdown_rx) = mpsc_channel(10);
     let api = warp::path!("status")
-<<<<<<< HEAD
         .and(warp::get())
         .map(move || {
             let result = json!({ "build_version": version.clone() });
@@ -539,12 +528,6 @@
                 let _ = shutdown_rx.recv().await;
             })
             .1;
-=======
-        .and(version_store)
-        .and_then(get_version);
-    let server = warp::serve(api).run(([127, 0, 0, 1], port));
-    tokio::spawn(async move {
->>>>>>> 7e8c5c55
         server.await;
         let _ = after_shutdown_tx.send(()).await;
     });
