--- conflicted
+++ resolved
@@ -66,13 +66,9 @@
 impl Display for Scenario {
     fn fmt(&self, f: &mut Formatter<'_>) -> std::fmt::Result {
         match self {
-<<<<<<< HEAD
-            Scenario::Counted(_) => write!(f, "Counted"),
-=======
             Scenario::Counted(GenericScenarioSettings { initial_phase, .. }) => {
                 write!(f, "Counted ({})", initial_phase)
             }
->>>>>>> ded62016
             Scenario::Realistic(_) => write!(f, "Realistic"),
             Scenario::LoadTestingStep(_, _) => {
                 write!(f, "Load Testing [Step]")
@@ -143,7 +139,6 @@
                     final_phase,
                 }) = settings.restart
                 {
-<<<<<<< HEAD
                     println!("\nSending shutdown...");
                     let _ = events_sender.send(SseData::Shutdown);
                     println!(
@@ -152,11 +147,6 @@
                     );
                     tokio::time::sleep(delay_before_restart).await;
                     println!("Restarting...\n");
-=======
-                    let _ = events_sender.send(SseData::Shutdown);
-
-                    tokio::time::sleep(delay_before_restart).await;
->>>>>>> ded62016
                     realistic_event_streaming(test_rng, events_sender, final_phase).await;
                 }
             });
@@ -321,21 +311,11 @@
             interval.tick().await;
             match bound {
                 Bound::Timed(duration) => {
-<<<<<<< HEAD
-                    println!("Checking bound... ({})", display_duration(duration));
-                    println!("Elapsed: {}", display_duration(start.elapsed()));
-=======
->>>>>>> ded62016
                     if start.elapsed() >= duration {
                         break 'outer;
                     }
                 }
                 Bound::Counted(count) => {
-<<<<<<< HEAD
-                    println!("Checking bound... ({} events)", count);
-                    println!("Events sent: {}", events_sent);
-=======
->>>>>>> ded62016
                     if events_sent >= count {
                         break 'outer;
                     }
