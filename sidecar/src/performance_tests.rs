use std::{
    collections::HashMap,
    fmt::{Display, Formatter},
    time::Duration,
};

use colored::Colorize;
use derive_new::new;
use tabled::{object::Cell, Alignment, ModifyObject, Span, Style, TableIteratorExt, Tabled};
use tempfile::tempdir;
use tokio::{sync::mpsc, time::Instant};

use casper_event_listener::SseEvent;
use casper_types::{testing::TestRng, AsymmetricType};

use super::*;
use crate::testing::fake_event_stream::Bound;
use crate::{
    event_stream_server::Config as EssConfig,
    testing::{
        fake_event_stream::{
            setup_mock_build_version_server, spin_up_fake_event_stream, GenericScenarioSettings,
            Scenario,
        },
        testing_config::prepare_config,
    },
    utils::display_duration,
};

const ACCEPTABLE_LATENCY: Duration = Duration::from_millis(1000);

#[tokio::test(flavor = "multi_thread", worker_threads = 5)]
#[ignore]
async fn check_latency_on_realistic_scenario() {
    let duration = Duration::from_secs(120);
    performance_check(
        Scenario::Realistic(GenericScenarioSettings::new(Bound::Timed(duration), None)),
        duration,
        ACCEPTABLE_LATENCY,
    )
    .await;
}

#[tokio::test(flavor = "multi_thread", worker_threads = 4)]
#[ignore]
async fn check_latency_on_load_testing_step_scenario() {
    let duration = Duration::from_secs(60);

    performance_check(
        Scenario::LoadTestingStep(
            GenericScenarioSettings::new(Bound::Timed(duration), None),
            2,
        ),
        duration,
        ACCEPTABLE_LATENCY,
    )
    .await;
}

#[tokio::test(flavor = "multi_thread", worker_threads = 4)]
#[ignore]
async fn check_latency_on_load_testing_deploys_scenario() {
    let duration = Duration::from_secs(60);

    performance_check(
        Scenario::LoadTestingDeploy(
            GenericScenarioSettings::new(Bound::Timed(duration), None),
            20,
        ),
        duration,
        ACCEPTABLE_LATENCY,
    )
    .await;
}

// This can be uncommented to use as a live test against a node in a real-world network i.e. Mainnet.
// The ip address and port would need to be changed to point to the desired node.
// #[tokio::test(flavor = "multi_thread", worker_threads = 4)]
// async fn check_latency_against_live_node() {
//     live_performance_check(
//         "127.0.0.1".to_string(),
//         18101,
//         Duration::from_secs(60 * 10),
//         ACCEPTABLE_LATENCY,
//     )
//     .await;
// }

#[derive(Clone, new)]
struct TimestampedEvent {
    event: SseData,
    timestamp: Instant,
}

#[derive(new)]
struct EventLatency {
    event: EventType,
    latency_millis: u128,
}

#[derive(Clone, Debug, PartialEq)]
pub(crate) enum EventType {
    ApiVersion,
    BlockAdded,
    DeployAccepted,
    DeployExpired,
    DeployProcessed,
    Fault,
    FinalitySignature,
    Step,
    Shutdown,
}

impl From<SseData> for EventType {
    fn from(sse_data: SseData) -> Self {
        match sse_data {
            SseData::ApiVersion(_) => EventType::ApiVersion,
            SseData::BlockAdded { .. } => EventType::BlockAdded,
            SseData::DeployAccepted { .. } => EventType::DeployAccepted,
            SseData::DeployProcessed { .. } => EventType::DeployProcessed,
            SseData::DeployExpired { .. } => EventType::DeployExpired,
            SseData::Fault { .. } => EventType::Fault,
            SseData::FinalitySignature(_) => EventType::FinalitySignature,
            SseData::Step { .. } => EventType::Step,
            SseData::Shutdown => EventType::Shutdown,
        }
    }
}

impl Display for EventType {
    fn fmt(&self, f: &mut Formatter<'_>) -> std::fmt::Result {
        let string = match self {
            EventType::ApiVersion => "ApiVersion",
            EventType::BlockAdded => "BlockAdded",
            EventType::DeployAccepted => "DeployAccepted",
            EventType::DeployExpired => "DeployExpired",
            EventType::DeployProcessed => "DeployProcessed",
            EventType::Fault => "Fault",
            EventType::FinalitySignature => "FinalitySignature",
            EventType::Step => "Step",
            EventType::Shutdown => "Shutdown",
        };
        write!(f, "{}", string)
    }
}

impl TimestampedEvent {
    fn event_type(&self) -> EventType {
        self.event.clone().into()
    }

    fn identifier(&self) -> String {
        match &self.event {
            SseData::ApiVersion(_) => "ApiVersion".to_string(),
            SseData::BlockAdded { block_hash, .. } => block_hash.to_string(),
            SseData::DeployAccepted { deploy } => deploy.hash().to_string(),
            SseData::DeployProcessed { deploy_hash, .. } => deploy_hash.to_string(),
            SseData::DeployExpired { deploy_hash } => deploy_hash.to_string(),
            SseData::Fault {
                era_id, public_key, ..
            } => format!("{}-{}", era_id.value(), public_key.to_hex()),
            SseData::FinalitySignature(signature) => signature.signature().to_string(),
            SseData::Step { era_id, .. } => era_id.to_string(),
            SseData::Shutdown => "Shutdown".to_string(),
        }
    }

    fn time_since(&self, other: &Self) -> Duration {
        self.timestamp.duration_since(other.timestamp)
    }

    fn matches(&self, other: &Self) -> bool {
        match (&self.event, &other.event) {
            (SseData::ApiVersion(_), SseData::ApiVersion(_))
            | (SseData::BlockAdded { .. }, SseData::BlockAdded { .. })
            | (SseData::DeployAccepted { .. }, SseData::DeployAccepted { .. })
            | (SseData::DeployProcessed { .. }, SseData::DeployProcessed { .. })
            | (SseData::DeployExpired { .. }, SseData::DeployExpired { .. })
            | (SseData::Fault { .. }, SseData::Fault { .. })
            | (SseData::FinalitySignature(_), SseData::FinalitySignature(_))
            | (SseData::Step { .. }, SseData::Step { .. })
            | (SseData::Shutdown, SseData::Shutdown) => (),
            _ => return false,
        }
        self.identifier() == other.identifier()
    }
}

#[derive(new, Tabled)]
struct Results {
    #[tabled(rename = "Event Type")]
    event_type: EventType,
    #[tabled(rename = "Avg. Latency (ms)", display_with = "highlight_slow_latency")]
    average_latency: u128,
    #[tabled(rename = "Total Received")]
    total_received: u16,
}

fn highlight_slow_latency(latency: &u128) -> String {
    let millis = latency.to_owned();
    if millis < ACCEPTABLE_LATENCY.as_millis() {
        millis.to_string()
    } else {
        millis.to_string().red().to_string()
    }
}

async fn performance_check(scenario: Scenario, duration: Duration, acceptable_latency: Duration) {
    let test_rng = Box::leak(Box::new(TestRng::new()));

    let temp_storage_dir = tempdir().expect("Should have created a temporary storage directory");
    let mut testing_config = prepare_config(&temp_storage_dir);
    testing_config.add_connection(None, None, None);
    let node_port_for_sse_connection = testing_config.config.connections.get(0).unwrap().sse_port;
    let node_port_for_rest_connection = testing_config.config.connections.get(0).unwrap().rest_port;
<<<<<<< HEAD
    let (_shutdown_tx, _after_shutdown_rx) =
        setup_mock_build_version_server(node_port_for_rest_connection).await;
=======
    setup_mock_build_version_server(node_port_for_rest_connection);
>>>>>>> 7e8c5c55

    let ess_config = EssConfig::new(node_port_for_sse_connection, None, None);

    tokio::spawn(spin_up_fake_event_stream(test_rng, ess_config, scenario));

    tokio::spawn(run(testing_config.inner()));

    tokio::time::sleep(Duration::from_secs(1)).await;

    let node_interface = NodeConnectionInterface {
        ip_address: IpAddr::from_str("127.0.0.1").expect("Couldn't parse IpAddr"),
        sse_port: node_port_for_sse_connection,
        rest_port: node_port_for_rest_connection,
    };
    let (node_event_tx, node_event_rx) = mpsc::channel(100);
    let (node_api_version_tx, _node_api_version_rx) = mpsc::channel(100);

    let mut node_event_listener = EventListener::new(
        node_interface,
        5,
        Duration::from_secs(1),
        false,
        node_event_tx,
        Duration::from_secs(100),
    );

    tokio::spawn(async move {
        let res = node_event_listener
            .stream_aggregated_events(node_api_version_tx, false)
            .await;
        if let Err(error) = res {
            println!("Node listener Error: {}", error)
        }
    });

    let (sidecar_event_tx, sidecar_event_rx) = mpsc::channel(100);
    let (sidecar_api_version_tx, _sidecar_api_version_rx) = mpsc::channel(100);

    let sidecar_node_interface = NodeConnectionInterface {
        ip_address: IpAddr::from_str("127.0.0.1").expect("Couldn't parse IpAddr"),
        sse_port: node_port_for_sse_connection,
        rest_port: node_port_for_rest_connection,
    };

    let mut sidecar_event_listener = EventListener::new(
        sidecar_node_interface,
        5,
        Duration::from_secs(1),
        false,
        sidecar_event_tx,
        Duration::from_secs(100),
    );
    tokio::spawn(async move {
        let res = sidecar_event_listener
            .stream_aggregated_events(sidecar_api_version_tx, false)
            .await;
        if let Err(error) = res {
            println!("Sidecar listener Error: {}", error)
        }
    });

    let node_task_handle = tokio::spawn(push_timestamped_events_to_vecs(node_event_rx, None));

    let sidecar_task_handle = tokio::spawn(push_timestamped_events_to_vecs(sidecar_event_rx, None));

    let (node_task_result, sidecar_task_result) =
        tokio::join!(node_task_handle, sidecar_task_handle);
    let node_events = node_task_result.expect("Error recording events from node");
    let sidecar_events = sidecar_task_result.expect("Error recording events from sidecar");
    let event_latencies = compare_events_collect_latencies(node_events, sidecar_events);

    assert!(
        !event_latencies.is_empty(),
        "Should have compiled a list of event latencies - events may not have been received at all"
    );

    let event_types_ordered_for_efficiency = vec![
        EventType::FinalitySignature,
        EventType::DeployAccepted,
        EventType::DeployProcessed,
        EventType::BlockAdded,
        EventType::Step,
        EventType::DeployExpired,
        EventType::Fault,
    ];

    let (average_latencies, number_of_events_received) =
        calculate_average_latencies(event_latencies, event_types_ordered_for_efficiency);

    let results = create_results_from_data(&average_latencies, number_of_events_received);

    let results_table = build_table_from_results(results, duration);

    println!("{}", results_table);

    check_latencies_are_acceptable(average_latencies, acceptable_latency);
}

// This is only used by the `check_latency_against_live_node` test which is generally commented out.
/*#[allow(unused)]
async fn live_performance_check(
    ip_address: String,
    port: u16,
    duration: Duration,
    acceptable_latency: Duration,
) {
    let temp_storage_dir = tempdir().expect("Should have created a temporary storage directory");
    let mut testing_config = prepare_config(&temp_storage_dir);
    let port_for_connection = testing_config.add_connection(Some(ip_address.clone()), Some(port));

    tokio::spawn(run(testing_config.inner()));

    tokio::time::sleep(Duration::from_secs(1)).await;

    let source_url = format!("{}:{}", ip_address, port_for_connection);
    let source_event_listener = EventListener::new(source_url, 0, 0, false).await.unwrap();
    let source_event_receiver = source_event_listener
        .consume_combine_streams()
        .await
        .unwrap();

    let sidecar_url = format!("127.0.0.1:{}", testing_config.event_stream_server_port());
    let sidecar_event_listener = EventListener::new(sidecar_url, 0, 0, false).await.unwrap();
    let sidecar_event_receiver = sidecar_event_listener
        .consume_combine_streams()
        .await
        .unwrap();

    let source_task_handle = tokio::spawn(push_timestamped_events_to_vecs(
        source_event_receiver,
        Some(duration),
    ));

    let sidecar_task_handle = tokio::spawn(push_timestamped_events_to_vecs(
        sidecar_event_receiver,
        Some(duration),
    ));

    let (source_task_result, sidecar_task_result) =
        tokio::join!(source_task_handle, sidecar_task_handle);

    let events_from_source = source_task_result.expect("Error recording events from source");
    let events_from_sidecar = sidecar_task_result.expect("Error recording events from sidecar");

    let event_latencies = compare_events_collect_latencies(events_from_source, events_from_sidecar);

    assert!(
        !event_latencies.is_empty(),
        "Should have compiled a list of event latencies - events may not have been received at all"
    );

    let event_types_ordered_for_efficiency = vec![
        EventType::FinalitySignature,
        EventType::DeployAccepted,
        EventType::DeployProcessed,
        EventType::BlockAdded,
        EventType::Step,
        EventType::DeployExpired,
        EventType::Fault,
    ];

    let (average_latencies, number_of_events_received) =
        calculate_average_latencies(event_latencies, event_types_ordered_for_efficiency);

    let results = create_results_from_data(&average_latencies, number_of_events_received);

    let results_table = build_table_from_results(results, duration);

    println!("{}", results_table);

    check_latencies_are_acceptable(average_latencies, acceptable_latency);
}*/

fn check_latencies_are_acceptable(
    average_latencies: HashMap<String, Duration>,
    acceptable_latency: Duration,
) {
    let event_types = vec![
        EventType::BlockAdded,
        EventType::DeployAccepted,
        EventType::DeployExpired,
        EventType::DeployProcessed,
        EventType::Fault,
        EventType::FinalitySignature,
        EventType::Step,
    ];

    for event_type in event_types {
        let key = event_type.to_string();
        let average_latency_for_type = average_latencies
            .get(&key)
            .unwrap_or_else(|| panic!("Should have retrieved average latency for {}", event_type));

        assert!(
            average_latency_for_type < &acceptable_latency,
            "Latency of {} events exceeded acceptable value. Acceptable value {} [s]",
            event_type,
            acceptable_latency.as_secs_f64(),
        )
    }
}

fn create_results_from_data(
    average_latencies: &HashMap<String, Duration>,
    num_events_received: HashMap<String, u16>,
) -> Vec<Results> {
    let event_types_ordered_for_display = vec![
        EventType::BlockAdded,
        EventType::DeployAccepted,
        EventType::DeployExpired,
        EventType::DeployProcessed,
        EventType::Fault,
        EventType::FinalitySignature,
        EventType::Step,
    ];

    let mut results = Vec::new();

    for event_type in event_types_ordered_for_display {
        let key = event_type.to_string();
        let average_latency_for_type = average_latencies
            .get(&key)
            .unwrap_or_else(|| panic!("Should have retrieved average latency for {}", event_type));
        let number_of_events_received_for_type =
            num_events_received.get(&key).unwrap_or_else(|| {
                panic!(
                    "Should have retrieved number of events received for {}",
                    event_type
                )
            });

        results.push(Results::new(
            event_type,
            average_latency_for_type.as_millis(),
            number_of_events_received_for_type.to_owned(),
        ));
    }

    // This dummy entry is to create another row at the bottom of the table - it will be overwritten by a span
    // containing the overall duration of the test.
    results.push(Results::new(
        EventType::ApiVersion,
        u128::default(),
        u16::default(),
    ));

    results
}

fn calculate_average_latencies(
    mut event_latencies: Vec<EventLatency>,
    type_order: Vec<EventType>,
) -> (HashMap<String, Duration>, HashMap<String, u16>) {
    let mut average_latencies = HashMap::new();
    let mut number_of_events_received = HashMap::new();

    for event_type in type_order {
        let (average_latency_for_type, num_event_type_received) =
            calculate_average_latency_for_type(&event_type, &mut event_latencies);
        average_latencies.insert(event_type.clone().to_string(), average_latency_for_type);
        number_of_events_received.insert(event_type.to_string(), num_event_type_received);
    }

    (average_latencies, number_of_events_received)
}

fn build_table_from_results(results: Vec<Results>, duration: Duration) -> String {
    let total_rows = results.len();

    let horizontal_span = |row, col, span| {
        Cell(row, col)
            .modify()
            .with(Alignment::center())
            .with(Span::column(span))
    };

    results
        .table()
        .with(
            horizontal_span(total_rows, 0, 3)
                .with(format!("\nTest Duration {}", display_duration(duration))),
        )
        .with(Style::rounded())
        .with(Style::correct_spans())
        .to_string()
}

fn compare_events_collect_latencies(
    events_from_source: Vec<TimestampedEvent>,
    mut events_from_sidecar: Vec<TimestampedEvent>,
) -> Vec<EventLatency> {
    let mut event_latencies = Vec::new();

    for event_from_source in events_from_source {
        for i in 0..events_from_sidecar.len() {
            if event_from_source.matches(&events_from_sidecar[i]) {
                event_latencies.push(EventLatency::new(
                    event_from_source.event_type(),
                    events_from_sidecar[i]
                        .time_since(&event_from_source)
                        .as_millis(),
                ));
                events_from_sidecar.remove(i);
                break;
            }
        }
    }

    event_latencies
}

/// Returns the average latency in millis and the number of events averaged over
fn calculate_average_latency_for_type(
    event_type: &EventType,
    combined_latencies: &mut Vec<EventLatency>,
) -> (Duration, u16) {
    let filtered_latencies = extract_latencies_by_type(event_type, combined_latencies);

    if filtered_latencies.is_empty() {
        return (Duration::from_millis(0), 0);
    }

    let average = filtered_latencies
        .iter()
        .map(|EventLatency { latency_millis, .. }| latency_millis)
        .sum::<u128>()
        .checked_div(filtered_latencies.len() as u128)
        .expect("Should have calculated average latency for BlockAdded events");

    (
        Duration::from_millis(average as u64),
        filtered_latencies.len() as u16,
    )
}

fn extract_latencies_by_type(
    event_type: &EventType,
    combined_latencies: &mut Vec<EventLatency>,
) -> Vec<EventLatency> {
    let mut filtered_latencies = Vec::new();
    let mut i = 0;
    while i < combined_latencies.len() {
        if combined_latencies[i].event == *event_type {
            let latency = combined_latencies.remove(i);
            filtered_latencies.push(latency);
        } else {
            i += 1;
        }
    }

    filtered_latencies
}

/// `timeout` should be set for live tests where the source is not expected to shutdown, because the receiver won't run out of events and therefore will never exit.
async fn push_timestamped_events_to_vecs(
    mut event_stream: Receiver<SseEvent>,
    duration: Option<Duration>,
) -> Vec<TimestampedEvent> {
    let mut events_vec: Vec<TimestampedEvent> = Vec::new();

    if let Some(duration) = duration {
        let start = Instant::now();

        while let Some(event) = event_stream.recv().await {
            if start.elapsed() > duration {
                break;
            }

            let received_timestamp = Instant::now();
            events_vec.push(TimestampedEvent::new(event.data, received_timestamp));
        }
    } else {
        while let Some(event) = event_stream.recv().await {
            let received_timestamp = Instant::now();
            events_vec.push(TimestampedEvent::new(event.data, received_timestamp));
        }
    }

    events_vec
}<|MERGE_RESOLUTION|>--- conflicted
+++ resolved
@@ -213,12 +213,7 @@
     testing_config.add_connection(None, None, None);
     let node_port_for_sse_connection = testing_config.config.connections.get(0).unwrap().sse_port;
     let node_port_for_rest_connection = testing_config.config.connections.get(0).unwrap().rest_port;
-<<<<<<< HEAD
-    let (_shutdown_tx, _after_shutdown_rx) =
-        setup_mock_build_version_server(node_port_for_rest_connection).await;
-=======
     setup_mock_build_version_server(node_port_for_rest_connection);
->>>>>>> 7e8c5c55
 
     let ess_config = EssConfig::new(node_port_for_sse_connection, None, None);
 
