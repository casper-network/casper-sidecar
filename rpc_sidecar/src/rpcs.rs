//! The set of JSON-RPCs which the API server handles.

use std::convert::{Infallible, TryFrom};

pub mod account;
pub mod chain;
mod common;
pub mod docs;
mod error;
mod error_code;
pub mod info;
pub mod speculative_exec;
pub mod speculative_open_rpc_schema;
pub mod state;
pub(crate) mod state_get_auction_info_v2;
#[cfg(test)]
pub(crate) mod test_utils;
mod types;

use std::net::SocketAddr;
use std::{fmt, str, sync::Arc, time::Duration};

use async_trait::async_trait;
use http::header::ACCEPT_ENCODING;
use hyper::{
    server::{conn::AddrIncoming, Builder},
    service::make_service_fn,
};
use schemars::JsonSchema;
use serde::{de::Error as SerdeError, Deserialize, Deserializer, Serialize, Serializer};
use serde_json::Value;
use tokio::sync::oneshot;
use tower::ServiceBuilder;
use tracing::info;
use warp::Filter;

use casper_json_rpc::{
    CorsOrigin, Error as RpcError, Params, RequestHandlers, RequestHandlersBuilder,
    ReservedErrorCode,
};
use casper_types::SemVer;

pub use common::ErrorData;
use docs::DocExample;
pub use error::Error;
pub use error_code::ErrorCode;

use crate::limiter::GovernorLayer;
use crate::{ClientError, NodeClient};

pub const CURRENT_API_VERSION: ApiVersion = ApiVersion(SemVer::new(2, 0, 0));

/// This setting causes the server to ignore extra fields in JSON-RPC requests other than the
/// standard 'id', 'jsonrpc', 'method', and 'params' fields.
///
/// It will be changed to `false` for casper-node v2.0.0.
const ALLOW_UNKNOWN_FIELDS_IN_JSON_RPC_REQUEST: bool = true;

/// A JSON-RPC requiring the "params" field to be present.
#[async_trait]
pub(super) trait RpcWithParams {
    /// The JSON-RPC "method" name.
    const METHOD: &'static str;

    /// The JSON-RPC request's "params" type.
    type RequestParams: Serialize
        + for<'de> Deserialize<'de>
        + JsonSchema
        + DocExample
        + Send
        + 'static;

    /// The JSON-RPC response's "result" type.
    type ResponseResult: Serialize
        + for<'de> Deserialize<'de>
        + PartialEq
        + JsonSchema
        + DocExample
        + Send
        + 'static;

    /// Tries to parse the incoming JSON-RPC request's "params" field as `RequestParams`.
    fn try_parse_params(maybe_params: Option<Params>) -> Result<Self::RequestParams, RpcError> {
        let params = match maybe_params {
            Some(params) => Value::from(params),
            None => {
                return Err(RpcError::new(
                    ReservedErrorCode::InvalidParams,
                    "Missing 'params' field",
                ))
            }
        };
        serde_json::from_value::<Self::RequestParams>(params).map_err(|error| {
            RpcError::new(
                ReservedErrorCode::InvalidParams,
                format!("Failed to parse 'params' field: {error}"),
            )
        })
    }

    /// Registers this RPC as the handler for JSON-RPC requests whose "method" field is the same as
    /// `Self::METHOD`.
    fn register_as_handler(
        node_client: Arc<dyn NodeClient>,
        handlers_builder: &mut RequestHandlersBuilder,
    ) {
        let handler = move |maybe_params| {
            let node_client = Arc::clone(&node_client);
            async move {
                let params = Self::try_parse_params(maybe_params)?;
                Self::do_handle_request(node_client, params).await
            }
        };
        handlers_builder.register_handler(Self::METHOD, Arc::new(handler));
    }

    /// Tries to parse the params, and on success, returns the doc example, regardless of the value
    /// of the parsed params.
    #[cfg(test)]
    fn register_as_test_handler(handlers_builder: &mut RequestHandlersBuilder) {
        let handler = move |maybe_params| async move {
            let _params = Self::try_parse_params(maybe_params)?;
            Ok(Self::ResponseResult::doc_example())
        };
        handlers_builder.register_handler(Self::METHOD, Arc::new(handler));
    }

    async fn do_handle_request(
        node_client: Arc<dyn NodeClient>,
        params: Self::RequestParams,
    ) -> Result<Self::ResponseResult, RpcError>;
}

/// A JSON-RPC requiring the "params" field to be absent.
#[async_trait]
pub(super) trait RpcWithoutParams {
    /// The JSON-RPC "method" name.
    const METHOD: &'static str;

    /// The JSON-RPC response's "result" type.
    type ResponseResult: Serialize
        + for<'de> Deserialize<'de>
        + PartialEq
        + JsonSchema
        + DocExample
        + Send
        + 'static;

    /// Returns an error if the incoming JSON-RPC request's "params" field is not `None` or an empty
    /// Array or Object.
    fn check_no_params(maybe_params: Option<Params>) -> Result<(), RpcError> {
        if !maybe_params.unwrap_or_default().is_empty() {
            return Err(RpcError::new(
                ReservedErrorCode::InvalidParams,
                "'params' field should be an empty Array '[]', an empty Object '{}' or absent",
            ));
        }
        Ok(())
    }

    /// Registers this RPC as the handler for JSON-RPC requests whose "method" field is the same as
    /// `Self::METHOD`.
    fn register_as_handler(
        node_client: Arc<dyn NodeClient>,
        handlers_builder: &mut RequestHandlersBuilder,
    ) {
        let handler = move |maybe_params| {
            let node_client = Arc::clone(&node_client);
            async move {
                Self::check_no_params(maybe_params)?;
                Self::do_handle_request(node_client).await
            }
        };
        handlers_builder.register_handler(Self::METHOD, Arc::new(handler));
    }

    /// Checks the params, and on success, returns the doc example.
    #[cfg(test)]
    fn register_as_test_handler(handlers_builder: &mut RequestHandlersBuilder) {
        let handler = move |maybe_params| async move {
            Self::check_no_params(maybe_params)?;
            Ok(Self::ResponseResult::doc_example())
        };
        handlers_builder.register_handler(Self::METHOD, Arc::new(handler));
    }

    async fn do_handle_request(
        node_client: Arc<dyn NodeClient>,
    ) -> Result<Self::ResponseResult, RpcError>;
}

/// A JSON-RPC where the "params" field is optional.
///
/// Note that "params" being an empty JSON Array or empty JSON Object is treated the same as if
/// the "params" field is absent - i.e. it represents the `None` case.
#[async_trait]
pub(super) trait RpcWithOptionalParams {
    /// The JSON-RPC "method" name.
    const METHOD: &'static str;

    /// The JSON-RPC request's "params" type.  This will be passed to the handler wrapped in an
    /// `Option`.
    type OptionalRequestParams: Serialize
        + for<'de> Deserialize<'de>
        + JsonSchema
        + DocExample
        + Send
        + 'static;

    /// The JSON-RPC response's "result" type.
    type ResponseResult: Serialize
        + for<'de> Deserialize<'de>
        + PartialEq
        + JsonSchema
        + DocExample
        + Send
        + 'static;

    /// Tries to parse the incoming JSON-RPC request's "params" field as
    /// `Option<OptionalRequestParams>`.
    fn try_parse_params(
        maybe_params: Option<Params>,
    ) -> Result<Option<Self::OptionalRequestParams>, RpcError> {
        let params = match maybe_params {
            Some(params) => {
                if params.is_empty() {
                    Value::Null
                } else {
                    Value::from(params)
                }
            }
            None => Value::Null,
        };
        serde_json::from_value::<Option<Self::OptionalRequestParams>>(params).map_err(|error| {
            RpcError::new(
                ReservedErrorCode::InvalidParams,
                format!("Failed to parse 'params' field: {error}"),
            )
        })
    }

    /// Registers this RPC as the handler for JSON-RPC requests whose "method" field is the same as
    /// `Self::METHOD`.
    fn register_as_handler(
        node_client: Arc<dyn NodeClient>,
        handlers_builder: &mut RequestHandlersBuilder,
    ) {
        let handler = move |maybe_params| {
            let node_client = Arc::clone(&node_client);
            async move {
                let params = Self::try_parse_params(maybe_params)?;
                Self::do_handle_request(node_client, params).await
            }
        };
        handlers_builder.register_handler(Self::METHOD, Arc::new(handler));
    }

    /// Tries to parse the params, and on success, returns the doc example, regardless of the value
    /// of the parsed params.
    #[cfg(test)]
    fn register_as_test_handler(handlers_builder: &mut RequestHandlersBuilder) {
        let handler = move |maybe_params| async move {
            let _params = Self::try_parse_params(maybe_params)?;
            Ok(Self::ResponseResult::doc_example())
        };
        handlers_builder.register_handler(Self::METHOD, Arc::new(handler))
    }

    async fn do_handle_request(
        node_client: Arc<dyn NodeClient>,
        params: Option<Self::OptionalRequestParams>,
    ) -> Result<Self::ResponseResult, RpcError>;
}

/// Start JSON RPC server with CORS enabled in a background.
pub(super) async fn run_with_cors(
    builder: Builder<AddrIncoming>,
    handlers: RequestHandlers,
    qps_limit: u64,
    max_body_bytes: u64,
    api_path: &'static str,
    server_name: &'static str,
    cors_header: CorsOrigin,
) {
    let make_svc = make_service_fn(move |_| {
        let service_routes = casper_json_rpc::route_with_cors(
            api_path,
            max_body_bytes,
            handlers.clone(),
            ALLOW_UNKNOWN_FIELDS_IN_JSON_RPC_REQUEST,
            &cors_header,
        );

        // Supports content negotiation for gzip responses. This is an interim fix until
        // https://github.com/seanmonstar/warp/pull/513 moves forward.
        let service_routes_gzip = warp::header::exact(ACCEPT_ENCODING.as_str(), "gzip")
            .and(service_routes.clone())
            .with(warp::compression::gzip());

        let service = warp::service(service_routes_gzip.or(service_routes));
        async move { Ok::<_, Infallible>(service) }
    });

    let service = ServiceBuilder::new()
        // .layer(GovernorLayer::new(Duration::from_secs(1), qps_limit as u32))
        .service(make_svc);

<<<<<<< HEAD
    let server = builder.serve(service);
=======
    let server = builder.serve(make_svc);
>>>>>>> 16dbf1ee
    info!(address = %server.local_addr(), "started {server_name} server");

    let (shutdown_sender, shutdown_receiver) = oneshot::channel::<()>();
    let server_with_shutdown = server.with_graceful_shutdown(async {
        shutdown_receiver.await.ok();
    });

    let _ = tokio::spawn(server_with_shutdown).await;
    let _ = shutdown_sender.send(());
    info!("{server_name} server shut down");
}

/// Start JSON RPC server in a background.
pub(super) async fn run(
    builder: Builder<AddrIncoming>,
    handlers: RequestHandlers,
    qps_limit: u64,
    max_body_bytes: u64,
    api_path: &'static str,
    server_name: &'static str,
) {
    let make_svc = make_service_fn(move |_| {
        let service_routes = casper_json_rpc::route(
            api_path,
            max_body_bytes,
            handlers.clone(),
            ALLOW_UNKNOWN_FIELDS_IN_JSON_RPC_REQUEST,
        );

        // Supports content negotiation for gzip responses. This is an interim fix until
        // https://github.com/seanmonstar/warp/pull/513 moves forward.
        let service_routes_gzip = warp::header::exact(ACCEPT_ENCODING.as_str(), "gzip")
            .and(service_routes.clone())
            .with(warp::compression::gzip());

        let service = warp::service(service_routes_gzip.or(service_routes));
        async move { Ok::<_, Infallible>(service) }
    });

    let make_svc = ServiceBuilder::new()
        .rate_limit(qps_limit, Duration::from_secs(1))
        .service(make_svc);

    let server = builder.serve(make_svc);
    info!(address = %server.local_addr(), "started {server_name} server");

    let (shutdown_sender, shutdown_receiver) = oneshot::channel::<()>();
    let server_with_shutdown = server.with_graceful_shutdown(async {
        shutdown_receiver.await.ok();
    });

    let _ = tokio::spawn(server_with_shutdown).await;
    let _ = shutdown_sender.send(());
    info!("{server_name} server shut down");
}

#[derive(Clone, Debug, Default, Hash, PartialEq, Eq, PartialOrd, Ord)]
pub struct ApiVersion(SemVer);

impl Serialize for ApiVersion {
    fn serialize<S: Serializer>(&self, serializer: S) -> Result<S::Ok, S::Error> {
        if serializer.is_human_readable() {
            let str = format!("{}.{}.{}", self.0.major, self.0.minor, self.0.patch);
            String::serialize(&str, serializer)
        } else {
            self.0.serialize(serializer)
        }
    }
}

impl<'de> Deserialize<'de> for ApiVersion {
    fn deserialize<D: Deserializer<'de>>(deserializer: D) -> Result<Self, D::Error> {
        let semver = if deserializer.is_human_readable() {
            let value_as_string = String::deserialize(deserializer)?;
            SemVer::try_from(value_as_string.as_str()).map_err(SerdeError::custom)?
        } else {
            SemVer::deserialize(deserializer)?
        };
        Ok(ApiVersion(semver))
    }
}

impl fmt::Display for ApiVersion {
    fn fmt(&self, f: &mut fmt::Formatter) -> fmt::Result {
        self.0.fmt(f)
    }
}

#[cfg(test)]
mod tests {
    use std::fmt::Write;

    use http::StatusCode;
    use warp::{filters::BoxedFilter, Filter, Reply};

    use casper_json_rpc::{filters, Response};
    use casper_types::DeployHash;

    use super::*;

    async fn send_request(
        method: &str,
        maybe_params: Option<&str>,
        filter: &BoxedFilter<(impl Reply + 'static,)>,
    ) -> Response {
        let mut body = format!(r#"{{"jsonrpc":"2.0","id":"a","method":"{method}""#);
        match maybe_params {
            Some(params) => write!(body, r#","params":{}}}"#, params).unwrap(),
            None => body += "}",
        }

        let http_response = warp::test::request()
            .body(body)
            .filter(filter)
            .await
            .unwrap()
            .into_response();

        assert_eq!(http_response.status(), StatusCode::OK);
        let body_bytes = hyper::body::to_bytes(http_response.into_body())
            .await
            .unwrap();
        serde_json::from_slice(&body_bytes).unwrap()
    }

    mod rpc_with_params {
        use crate::rpcs::info::{GetDeploy, GetDeployParams, GetDeployResult};

        use super::*;

        fn main_filter_with_recovery() -> BoxedFilter<(impl Reply,)> {
            let mut handlers = RequestHandlersBuilder::new();
            GetDeploy::register_as_test_handler(&mut handlers);
            let handlers = handlers.build();

            filters::main_filter(handlers, ALLOW_UNKNOWN_FIELDS_IN_JSON_RPC_REQUEST)
                .recover(filters::handle_rejection)
                .boxed()
        }

        #[tokio::test]
        async fn should_parse_params() {
            let filter = main_filter_with_recovery();

            let params = serde_json::to_string(&GetDeployParams {
                deploy_hash: DeployHash::default(),
                finalized_approvals: false,
            })
            .unwrap();
            let params = Some(params.as_str());
            let rpc_response = send_request(GetDeploy::METHOD, params, &filter).await;
            assert_eq!(
                rpc_response.result().as_ref(),
                Some(GetDeployResult::doc_example())
            );
        }

        #[tokio::test]
        async fn should_return_error_if_missing_params() {
            let filter = main_filter_with_recovery();

            let rpc_response = send_request(GetDeploy::METHOD, None, &filter).await;
            assert_eq!(
                rpc_response.error().unwrap(),
                &RpcError::new(ReservedErrorCode::InvalidParams, "Missing 'params' field")
            );

            let rpc_response = send_request(GetDeploy::METHOD, Some("[]"), &filter).await;
            assert_eq!(
                rpc_response.error().unwrap(),
                &RpcError::new(
                    ReservedErrorCode::InvalidParams,
                    "Failed to parse 'params' field: invalid length 0, expected struct \
                    GetDeployParams with 2 elements"
                )
            );
        }

        #[tokio::test]
        async fn should_return_error_on_failure_to_parse_params() {
            let filter = main_filter_with_recovery();

            let rpc_response = send_request(GetDeploy::METHOD, Some("[3]"), &filter).await;
            assert_eq!(
                rpc_response.error().unwrap(),
                &RpcError::new(
                    ReservedErrorCode::InvalidParams,
                    "Failed to parse 'params' field: invalid type: integer `3`, expected a string"
                )
            );
        }
    }

    mod rpc_without_params {

        use crate::rpcs::info::{GetPeers, GetPeersResult};

        use super::*;

        fn main_filter_with_recovery() -> BoxedFilter<(impl Reply,)> {
            let mut handlers = RequestHandlersBuilder::new();
            GetPeers::register_as_test_handler(&mut handlers);
            let handlers = handlers.build();

            filters::main_filter(handlers, ALLOW_UNKNOWN_FIELDS_IN_JSON_RPC_REQUEST)
                .recover(filters::handle_rejection)
                .boxed()
        }

        #[tokio::test]
        async fn should_check_no_params() {
            let filter = main_filter_with_recovery();

            let rpc_response = send_request(GetPeers::METHOD, None, &filter).await;
            assert_eq!(
                rpc_response.result().as_ref(),
                Some(GetPeersResult::doc_example())
            );

            let rpc_response = send_request(GetPeers::METHOD, Some("[]"), &filter).await;
            assert_eq!(
                rpc_response.result().as_ref(),
                Some(GetPeersResult::doc_example())
            );

            let rpc_response = send_request(GetPeers::METHOD, Some("{}"), &filter).await;
            assert_eq!(
                rpc_response.result().as_ref(),
                Some(GetPeersResult::doc_example())
            );
        }

        #[tokio::test]
        async fn should_return_error_if_params_not_empty() {
            let filter = main_filter_with_recovery();

            let rpc_response = send_request(GetPeers::METHOD, Some("[3]"), &filter).await;
            assert_eq!(
                rpc_response.error().unwrap(),
                &RpcError::new(
                    ReservedErrorCode::InvalidParams,
                    "'params' field should be an empty Array '[]', an empty Object '{}' or absent"
                )
            );
        }
    }

    mod rpc_with_optional_params {
        use casper_types::BlockIdentifier;

        use crate::rpcs::chain::{GetBlock, GetBlockParams, GetBlockResult};

        use super::*;

        fn main_filter_with_recovery() -> BoxedFilter<(impl Reply,)> {
            let mut handlers = RequestHandlersBuilder::new();
            GetBlock::register_as_test_handler(&mut handlers);
            let handlers = handlers.build();

            filters::main_filter(handlers, ALLOW_UNKNOWN_FIELDS_IN_JSON_RPC_REQUEST)
                .recover(filters::handle_rejection)
                .boxed()
        }

        #[tokio::test]
        async fn should_parse_without_params() {
            let filter = main_filter_with_recovery();

            let rpc_response = send_request(GetBlock::METHOD, None, &filter).await;
            assert_eq!(
                rpc_response.result().as_ref(),
                Some(GetBlockResult::doc_example())
            );

            let rpc_response = send_request(GetBlock::METHOD, Some("[]"), &filter).await;
            assert_eq!(
                rpc_response.result().as_ref(),
                Some(GetBlockResult::doc_example())
            );

            let rpc_response = send_request(GetBlock::METHOD, Some("{}"), &filter).await;
            assert_eq!(
                rpc_response.result().as_ref(),
                Some(GetBlockResult::doc_example())
            );
        }

        #[tokio::test]
        async fn should_parse_with_params() {
            let filter = main_filter_with_recovery();

            let params = serde_json::to_string(&GetBlockParams {
                block_identifier: BlockIdentifier::Height(1),
            })
            .unwrap();
            let params = Some(params.as_str());

            let rpc_response = send_request(GetBlock::METHOD, params, &filter).await;
            assert_eq!(
                rpc_response.result().as_ref(),
                Some(GetBlockResult::doc_example())
            );
        }

        #[tokio::test]
        async fn should_return_error_on_failure_to_parse_params() {
            let filter = main_filter_with_recovery();

            let rpc_response = send_request(GetBlock::METHOD, Some(r#"["a"]"#), &filter).await;
            assert_eq!(
                rpc_response.error().unwrap(),
                &RpcError::new(
                    ReservedErrorCode::InvalidParams,
                    "Failed to parse 'params' field: unknown variant `a`, expected `Hash` or \
                    `Height`"
                )
            );
        }
    }
}<|MERGE_RESOLUTION|>--- conflicted
+++ resolved
@@ -1,6 +1,14 @@
 //! The set of JSON-RPCs which the API server handles.
 
-use std::convert::{Infallible, TryFrom};
+use std::{
+    convert::{Infallible, TryFrom},
+    fmt,
+    net::{IpAddr, SocketAddr},
+    num::NonZeroU32,
+    str,
+    sync::Arc,
+    time::Duration,
+};
 
 pub mod account;
 pub mod chain;
@@ -17,22 +25,34 @@
 pub(crate) mod test_utils;
 mod types;
 
-use std::net::SocketAddr;
-use std::{fmt, str, sync::Arc, time::Duration};
-
 use async_trait::async_trait;
-use http::header::ACCEPT_ENCODING;
+use governor::{
+    clock::{Clock, DefaultClock},
+    DefaultKeyedRateLimiter, Quota,
+};
+use http::{
+    header::{ACCEPT_ENCODING, FORWARDED},
+    StatusCode,
+};
 use hyper::{
-    server::{conn::AddrIncoming, Builder},
+    server::{
+        conn::{AddrIncoming, AddrStream},
+        Builder,
+    },
     service::make_service_fn,
 };
 use schemars::JsonSchema;
 use serde::{de::Error as SerdeError, Deserialize, Deserializer, Serialize, Serializer};
-use serde_json::Value;
+use serde_json::{json, Value};
 use tokio::sync::oneshot;
 use tower::ServiceBuilder;
 use tracing::info;
-use warp::Filter;
+use warp::{
+    filters::BoxedFilter,
+    reject::{Reject, Rejection},
+    reply::{self, Reply},
+    Filter,
+};
 
 use casper_json_rpc::{
     CorsOrigin, Error as RpcError, Params, RequestHandlers, RequestHandlersBuilder,
@@ -45,7 +65,6 @@
 pub use error::Error;
 pub use error_code::ErrorCode;
 
-use crate::limiter::GovernorLayer;
 use crate::{ClientError, NodeClient};
 
 pub const CURRENT_API_VERSION: ApiVersion = ApiVersion(SemVer::new(2, 0, 0));
@@ -55,6 +74,8 @@
 ///
 /// It will be changed to `false` for casper-node v2.0.0.
 const ALLOW_UNKNOWN_FIELDS_IN_JSON_RPC_REQUEST: bool = true;
+
+type AddrRateLimiter = DefaultKeyedRateLimiter<IpAddr>;
 
 /// A JSON-RPC requiring the "params" field to be present.
 #[async_trait]
@@ -272,98 +293,135 @@
     ) -> Result<Self::ResponseResult, RpcError>;
 }
 
+const X_REAL_IP: &str = "x-real-ip";
+const X_FORWARDED_FOR: &str = "x-forwarded-for";
+
+#[derive(Debug)]
+struct TooManyRequests(Duration);
+
+impl Reject for TooManyRequests {}
+
+async fn handle_rejection(error: Rejection) -> Result<impl Reply, Rejection> {
+    if let Some(rejection) = error.find::<TooManyRequests>() {
+        let response = reply::with_status(
+            reply::json(&json!({ "message": "Too many requests" })),
+            StatusCode::TOO_MANY_REQUESTS,
+        );
+        Ok(reply::with_header(
+            response,
+            "retry-after",
+            rejection.0.as_secs().to_string(),
+        ))
+    } else {
+        Err(error)
+    }
+}
+
+/// The actual service runner, common to `run()` and `run_with_cors()`.
+async fn run_service(
+    builder: Builder<AddrIncoming>,
+    service_routes: BoxedFilter<(impl Reply + 'static,)>,
+    qps_limit: u32,
+    server_name: &'static str,
+) {
+    let period = Duration::from_secs(10);
+    let limiter = Arc::new(AddrRateLimiter::keyed(
+        Quota::with_period(period)
+            .unwrap()
+            .allow_burst(NonZeroU32::new(qps_limit).unwrap()),
+    ));
+
+    let make_svc = make_service_fn(move |socket: &AddrStream| {
+        let remote_addr = socket.remote_addr();
+        let limiter = limiter.clone();
+
+        // Try to get client's IP address from headers, with callback to connection IP address.
+        let host_ip = warp::header(X_REAL_IP)
+            .or(warp::header(X_FORWARDED_FOR))
+            .unify()
+            .or(warp::header(FORWARDED.as_str()))
+            .unify()
+            .or(warp::addr::remote()
+                .map(move |remote: Option<SocketAddr>| remote.unwrap_or(remote_addr).ip()))
+            .unify()
+            .and_then(move |ip_addr: IpAddr| {
+                let limiter = limiter.clone();
+                async move {
+                    if let Err(negative) = limiter.check_key(&ip_addr) {
+                        let wait_time = negative.wait_time_from(DefaultClock::default().now());
+                        Err(warp::reject::custom(TooManyRequests(wait_time)))
+                    } else {
+                        Ok(())
+                    }
+                }
+            })
+            .untuple_one();
+
+        // Supports content negotiation for gzip responses. This is an interim fix until
+        // https://github.com/seanmonstar/warp/pull/513 moves forward.
+        let service_routes_gzip = warp::header::exact(ACCEPT_ENCODING.as_str(), "gzip")
+            .and(service_routes.clone())
+            .with(warp::compression::gzip());
+
+        let service = warp::service(
+            host_ip
+                .and(service_routes_gzip.or(service_routes.clone()))
+                .recover(handle_rejection),
+        );
+        async move { Ok::<_, Infallible>(service) }
+    });
+
+    let service = ServiceBuilder::new().service(make_svc);
+
+    let server = builder.serve(service);
+    info!(address = %server.local_addr(), "started {server_name} server");
+
+    let (shutdown_sender, shutdown_receiver) = oneshot::channel::<()>();
+    let server_with_shutdown = server.with_graceful_shutdown(async {
+        shutdown_receiver.await.ok();
+    });
+
+    let _ = tokio::spawn(server_with_shutdown).await;
+    let _ = shutdown_sender.send(());
+    info!("{server_name} server shut down");
+}
+
 /// Start JSON RPC server with CORS enabled in a background.
 pub(super) async fn run_with_cors(
     builder: Builder<AddrIncoming>,
     handlers: RequestHandlers,
-    qps_limit: u64,
+    qps_limit: u32,
     max_body_bytes: u64,
     api_path: &'static str,
     server_name: &'static str,
     cors_header: CorsOrigin,
 ) {
-    let make_svc = make_service_fn(move |_| {
-        let service_routes = casper_json_rpc::route_with_cors(
-            api_path,
-            max_body_bytes,
-            handlers.clone(),
-            ALLOW_UNKNOWN_FIELDS_IN_JSON_RPC_REQUEST,
-            &cors_header,
-        );
-
-        // Supports content negotiation for gzip responses. This is an interim fix until
-        // https://github.com/seanmonstar/warp/pull/513 moves forward.
-        let service_routes_gzip = warp::header::exact(ACCEPT_ENCODING.as_str(), "gzip")
-            .and(service_routes.clone())
-            .with(warp::compression::gzip());
-
-        let service = warp::service(service_routes_gzip.or(service_routes));
-        async move { Ok::<_, Infallible>(service) }
-    });
-
-    let service = ServiceBuilder::new()
-        // .layer(GovernorLayer::new(Duration::from_secs(1), qps_limit as u32))
-        .service(make_svc);
-
-<<<<<<< HEAD
-    let server = builder.serve(service);
-=======
-    let server = builder.serve(make_svc);
->>>>>>> 16dbf1ee
-    info!(address = %server.local_addr(), "started {server_name} server");
-
-    let (shutdown_sender, shutdown_receiver) = oneshot::channel::<()>();
-    let server_with_shutdown = server.with_graceful_shutdown(async {
-        shutdown_receiver.await.ok();
-    });
-
-    let _ = tokio::spawn(server_with_shutdown).await;
-    let _ = shutdown_sender.send(());
-    info!("{server_name} server shut down");
+    let service_routes = casper_json_rpc::route_with_cors(
+        api_path,
+        max_body_bytes,
+        handlers,
+        ALLOW_UNKNOWN_FIELDS_IN_JSON_RPC_REQUEST,
+        &cors_header,
+    );
+    run_service(builder, service_routes, qps_limit, server_name).await;
 }
 
 /// Start JSON RPC server in a background.
 pub(super) async fn run(
     builder: Builder<AddrIncoming>,
     handlers: RequestHandlers,
-    qps_limit: u64,
+    qps_limit: u32,
     max_body_bytes: u64,
     api_path: &'static str,
     server_name: &'static str,
 ) {
-    let make_svc = make_service_fn(move |_| {
-        let service_routes = casper_json_rpc::route(
-            api_path,
-            max_body_bytes,
-            handlers.clone(),
-            ALLOW_UNKNOWN_FIELDS_IN_JSON_RPC_REQUEST,
-        );
-
-        // Supports content negotiation for gzip responses. This is an interim fix until
-        // https://github.com/seanmonstar/warp/pull/513 moves forward.
-        let service_routes_gzip = warp::header::exact(ACCEPT_ENCODING.as_str(), "gzip")
-            .and(service_routes.clone())
-            .with(warp::compression::gzip());
-
-        let service = warp::service(service_routes_gzip.or(service_routes));
-        async move { Ok::<_, Infallible>(service) }
-    });
-
-    let make_svc = ServiceBuilder::new()
-        .rate_limit(qps_limit, Duration::from_secs(1))
-        .service(make_svc);
-
-    let server = builder.serve(make_svc);
-    info!(address = %server.local_addr(), "started {server_name} server");
-
-    let (shutdown_sender, shutdown_receiver) = oneshot::channel::<()>();
-    let server_with_shutdown = server.with_graceful_shutdown(async {
-        shutdown_receiver.await.ok();
-    });
-
-    let _ = tokio::spawn(server_with_shutdown).await;
-    let _ = shutdown_sender.send(());
-    info!("{server_name} server shut down");
+    let service_routes = casper_json_rpc::route(
+        api_path,
+        max_body_bytes,
+        handlers,
+        ALLOW_UNKNOWN_FIELDS_IN_JSON_RPC_REQUEST,
+    );
+    run_service(builder, service_routes, qps_limit, server_name).await;
 }
 
 #[derive(Clone, Debug, Default, Hash, PartialEq, Eq, PartialOrd, Ord)]
