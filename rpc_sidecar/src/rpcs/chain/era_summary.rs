--- conflicted
+++ resolved
@@ -18,17 +18,9 @@
     let validator_public_key =
         PublicKey::from_hex("012a1732addc639ea43a89e25d3ad912e40232156dcaa4b9edfc709f43d2fb0876")
             .unwrap();
-<<<<<<< HEAD
-    let delegator = SeigniorageAllocation::delegator(
-        DelegatorKind::PublicKey(delegator_public_key),
-        validator_public_key,
-        delegator_amount,
-    );
-=======
     let delegator_kind = DelegatorKind::PublicKey(delegator_public_key);
     let delegator =
         SeigniorageAllocation::delegator(delegator_kind, validator_public_key, delegator_amount);
->>>>>>> af91bc96
     let validator = SeigniorageAllocation::validator(
         PublicKey::from_hex("012a1732addc639ea43a89e25d3ad912e40232156dcaa4b9edfc709f43d2fb0876")
             .unwrap(),
