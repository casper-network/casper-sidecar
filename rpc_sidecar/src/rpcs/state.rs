--- conflicted
+++ resolved
@@ -284,11 +284,7 @@
         let state_id = GlobalStateIdentifier::StateRootHash(params.state_root_hash);
         let purse_id = PortPurseIdentifier::Purse(purse_uref);
         let balance = node_client
-<<<<<<< HEAD
-            .get_balance(Some(state_id), purse_id)
-=======
             .read_balance(Some(state_id), purse_id)
->>>>>>> 2f47b5b9
             .await
             .map_err(|err| Error::NodeRequest("balance", err))?;
 
@@ -951,11 +947,7 @@
     ) -> Result<Self::ResponseResult, RpcError> {
         let purse_id = params.purse_identifier.into_port_purse_identifier();
         let balance = node_client
-<<<<<<< HEAD
-            .get_balance(params.state_identifier, purse_id)
-=======
             .read_balance(params.state_identifier, purse_id)
->>>>>>> 2f47b5b9
             .await
             .map_err(|err| Error::NodeRequest("balance", err))?;
         Ok(Self::ResponseResult {
@@ -1028,11 +1020,7 @@
     ) -> Result<Self::ResponseResult, RpcError> {
         let purse_id = params.purse_identifier.into_port_purse_identifier();
         let balance = node_client
-<<<<<<< HEAD
-            .get_balance(params.state_identifier, purse_id)
-=======
             .read_balance(params.state_identifier, purse_id)
->>>>>>> 2f47b5b9
             .await
             .map_err(|err| Error::NodeRequest("balance", err))?;
 
@@ -1146,15 +1134,15 @@
     use casper_binary_port::{
         BalanceResponse, BinaryRequest, BinaryResponse, BinaryResponseAndRequest,
         DictionaryQueryResult, GetRequest, GlobalStateQueryResult, GlobalStateRequest,
-        InformationRequestTag,
+        InformationRequestTag, KeyPrefix,
     };
     use casper_types::{
         addressable_entity::{MessageTopics, NamedKeyValue, NamedKeys},
         global_state::{TrieMerkleProof, TrieMerkleProofStep},
         system::auction::{Bid, BidKind, ValidatorBid},
         testing::TestRng,
-        AccessRights, AddressableEntity, Block, ByteCodeHash, EntityKind, EntryPoints, KeyPrefix,
-        PackageHash, ProtocolVersion, TestBlockBuilder,
+        AccessRights, AddressableEntity, Block, ByteCodeHash, EntityKind, PackageHash,
+        ProtocolVersion, TestBlockBuilder, TransactionRuntime,
     };
     use pretty_assertions::assert_eq;
     use rand::Rng;
@@ -1470,13 +1458,12 @@
         let entity = AddressableEntity::new(
             PackageHash::new(rng.gen()),
             ByteCodeHash::new(rng.gen()),
-            EntryPoints::default(),
             ProtocolVersion::V1_0_0,
             rng.gen(),
             AssociatedKeys::default(),
             ActionThresholds::default(),
             MessageTopics::default(),
-            EntityKind::SmartContract,
+            EntityKind::SmartContract(TransactionRuntime::VmCasperV2),
         );
         let entity_hash: AddressableEntityHash = rng.gen();
 
