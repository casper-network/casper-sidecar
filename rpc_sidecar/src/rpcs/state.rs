//! RPCs related to the state.

use std::{collections::BTreeMap, str, sync::Arc};

use async_trait::async_trait;
use once_cell::sync::Lazy;
use schemars::JsonSchema;
use serde::{Deserialize, Serialize};

use super::{
    common::{self, EntityOrAccount, MERKLE_PROOF},
    docs::{DocExample, DOCS_EXAMPLE_API_VERSION},
    ApiVersion, Error, NodeClient, RpcError, RpcWithOptionalParams, RpcWithParams,
    CURRENT_API_VERSION,
};
#[cfg(test)]
use casper_types::testing::TestRng;
use casper_types::{
    account::{Account, AccountHash},
    addressable_entity::EntityKindTag,
    binary_port::DictionaryItemIdentifier,
    bytesrepr::Bytes,
    system::{
        auction::{
            BidKind, EraValidators, SeigniorageRecipientsSnapshot, ValidatorWeights,
            SEIGNIORAGE_RECIPIENTS_SNAPSHOT_KEY,
        },
        AUCTION,
    },
    AddressableEntity, AddressableEntityHash, AuctionState, BlockHash, BlockHeader, BlockHeaderV2,
    BlockIdentifier, BlockV2, CLValue, Digest, EntityAddr, GlobalStateIdentifier, Key, KeyTag,
    PublicKey, SecretKey, StoredValue, URef, U512,
};
#[cfg(test)]
use rand::Rng;

static GET_ITEM_PARAMS: Lazy<GetItemParams> = Lazy::new(|| GetItemParams {
    state_root_hash: *BlockHeaderV2::example().state_root_hash(),
    key: Key::from_formatted_str(
        "deploy-af684263911154d26fa05be9963171802801a0b6aff8f199b7391eacb8edc9e1",
    )
    .unwrap(),
    path: vec!["inner".to_string()],
});
static GET_ITEM_RESULT: Lazy<GetItemResult> = Lazy::new(|| GetItemResult {
    api_version: DOCS_EXAMPLE_API_VERSION,
    stored_value: StoredValue::CLValue(CLValue::from_t(1u64).unwrap()),
    merkle_proof: MERKLE_PROOF.clone(),
});
static GET_BALANCE_PARAMS: Lazy<GetBalanceParams> = Lazy::new(|| GetBalanceParams {
    state_root_hash: *BlockHeaderV2::example().state_root_hash(),
    purse_uref: "uref-09480c3248ef76b603d386f3f4f8a5f87f597d4eaffd475433f861af187ab5db-007"
        .to_string(),
});
static GET_BALANCE_RESULT: Lazy<GetBalanceResult> = Lazy::new(|| GetBalanceResult {
    api_version: DOCS_EXAMPLE_API_VERSION,
    balance_value: U512::from(123_456),
    merkle_proof: MERKLE_PROOF.clone(),
});
static GET_AUCTION_INFO_PARAMS: Lazy<GetAuctionInfoParams> = Lazy::new(|| GetAuctionInfoParams {
    block_identifier: BlockIdentifier::Hash(*BlockHash::example()),
});
static GET_AUCTION_INFO_RESULT: Lazy<GetAuctionInfoResult> = Lazy::new(|| GetAuctionInfoResult {
    api_version: DOCS_EXAMPLE_API_VERSION,
    auction_state: AuctionState::doc_example().clone(),
});
static GET_ACCOUNT_INFO_PARAMS: Lazy<GetAccountInfoParams> = Lazy::new(|| {
    let secret_key = SecretKey::ed25519_from_bytes([0; 32]).unwrap();
    let public_key = PublicKey::from(&secret_key);
    GetAccountInfoParams {
        account_identifier: AccountIdentifier::PublicKey(public_key),
        block_identifier: Some(BlockIdentifier::Hash(*BlockHash::example())),
    }
});
static GET_ACCOUNT_INFO_RESULT: Lazy<GetAccountInfoResult> = Lazy::new(|| GetAccountInfoResult {
    api_version: DOCS_EXAMPLE_API_VERSION,
    account: Account::doc_example().clone(),
    merkle_proof: MERKLE_PROOF.clone(),
});
static GET_ADDRESSABLE_ENTITY_PARAMS: Lazy<GetAddressableEntityParams> =
    Lazy::new(|| GetAddressableEntityParams {
        entity_identifier: EntityIdentifier::EntityHashForAccount(AddressableEntityHash::new(
            [0; 32],
        )),
        block_identifier: Some(BlockIdentifier::Hash(*BlockHash::example())),
    });
static GET_ADDRESSABLE_ENTITY_RESULT: Lazy<GetAddressableEntityResult> =
    Lazy::new(|| GetAddressableEntityResult {
        api_version: DOCS_EXAMPLE_API_VERSION,
        merkle_proof: MERKLE_PROOF.clone(),
        entity: EntityOrAccount::AddressableEntity(AddressableEntity::example().clone()),
    });
static GET_DICTIONARY_ITEM_PARAMS: Lazy<GetDictionaryItemParams> =
    Lazy::new(|| GetDictionaryItemParams {
        state_root_hash: *BlockHeaderV2::example().state_root_hash(),
        dictionary_identifier: DictionaryIdentifier::URef {
            seed_uref: "uref-09480c3248ef76b603d386f3f4f8a5f87f597d4eaffd475433f861af187ab5db-007"
                .to_string(),
            dictionary_item_key: "a_unique_entry_identifier".to_string(),
        },
    });
static GET_DICTIONARY_ITEM_RESULT: Lazy<GetDictionaryItemResult> =
    Lazy::new(|| GetDictionaryItemResult {
        api_version: DOCS_EXAMPLE_API_VERSION,
        dictionary_key:
            "dictionary-67518854aa916c97d4e53df8570c8217ccc259da2721b692102d76acd0ee8d1f"
                .to_string(),
        stored_value: StoredValue::CLValue(CLValue::from_t(1u64).unwrap()),
        merkle_proof: MERKLE_PROOF.clone(),
    });
static QUERY_GLOBAL_STATE_PARAMS: Lazy<QueryGlobalStateParams> =
    Lazy::new(|| QueryGlobalStateParams {
        state_identifier: Some(GlobalStateIdentifier::BlockHash(*BlockV2::example().hash())),
        key: Key::from_formatted_str(
            "deploy-af684263911154d26fa05be9963171802801a0b6aff8f199b7391eacb8edc9e1",
        )
        .unwrap(),
        path: vec![],
    });
static QUERY_GLOBAL_STATE_RESULT: Lazy<QueryGlobalStateResult> =
    Lazy::new(|| QueryGlobalStateResult {
        api_version: DOCS_EXAMPLE_API_VERSION,
        block_header: Some(BlockHeaderV2::example().clone().into()),
        stored_value: StoredValue::Account(Account::doc_example().clone()),
        merkle_proof: MERKLE_PROOF.clone(),
    });
static GET_TRIE_PARAMS: Lazy<GetTrieParams> = Lazy::new(|| GetTrieParams {
    trie_key: *BlockHeaderV2::example().state_root_hash(),
});
static GET_TRIE_RESULT: Lazy<GetTrieResult> = Lazy::new(|| GetTrieResult {
    api_version: DOCS_EXAMPLE_API_VERSION,
    maybe_trie_bytes: None,
});
static QUERY_BALANCE_PARAMS: Lazy<QueryBalanceParams> = Lazy::new(|| QueryBalanceParams {
    state_identifier: Some(GlobalStateIdentifier::BlockHash(*BlockHash::example())),
    purse_identifier: PurseIdentifier::MainPurseUnderAccountHash(AccountHash::new([9u8; 32])),
});
static QUERY_BALANCE_RESULT: Lazy<QueryBalanceResult> = Lazy::new(|| QueryBalanceResult {
    api_version: DOCS_EXAMPLE_API_VERSION,
    balance: U512::from(123_456),
});

/// Params for "state_get_item" RPC request.
#[derive(Serialize, Deserialize, Debug, JsonSchema)]
#[serde(deny_unknown_fields)]
pub struct GetItemParams {
    /// Hash of the state root.
    pub state_root_hash: Digest,
    /// The key under which to query.
    pub key: Key,
    /// The path components starting from the key as base.
    #[serde(default)]
    pub path: Vec<String>,
}

impl DocExample for GetItemParams {
    fn doc_example() -> &'static Self {
        &GET_ITEM_PARAMS
    }
}

/// Result for "state_get_item" RPC response.
#[derive(PartialEq, Eq, Serialize, Deserialize, Debug, JsonSchema)]
#[serde(deny_unknown_fields)]
pub struct GetItemResult {
    /// The RPC API version.
    #[schemars(with = "String")]
    pub api_version: ApiVersion,
    /// The stored value.
    pub stored_value: StoredValue,
    /// The Merkle proof.
    pub merkle_proof: String,
}

impl DocExample for GetItemResult {
    fn doc_example() -> &'static Self {
        &GET_ITEM_RESULT
    }
}

/// "state_get_item" RPC.
pub struct GetItem {}

#[async_trait]
impl RpcWithParams for GetItem {
    const METHOD: &'static str = "state_get_item";
    type RequestParams = GetItemParams;
    type ResponseResult = GetItemResult;

    async fn do_handle_request(
        node_client: Arc<dyn NodeClient>,
        params: Self::RequestParams,
    ) -> Result<Self::ResponseResult, RpcError> {
        let state_identifier = GlobalStateIdentifier::StateRootHash(params.state_root_hash);
        let (stored_value, merkle_proof) = node_client
            .query_global_state(Some(state_identifier), params.key, params.path)
            .await
            .map_err(|err| Error::NodeRequest("global state item", err))?
            .ok_or(Error::GlobalStateEntryNotFound)?
            .into_inner();

        Ok(Self::ResponseResult {
            api_version: CURRENT_API_VERSION,
            stored_value,
            merkle_proof: common::encode_proof(&merkle_proof)?,
        })
    }
}

/// Params for "state_get_balance" RPC request.
#[derive(Serialize, Deserialize, Debug, JsonSchema)]
#[serde(deny_unknown_fields)]
pub struct GetBalanceParams {
    /// The hash of state root.
    pub state_root_hash: Digest,
    /// Formatted URef.
    pub purse_uref: String,
}

impl DocExample for GetBalanceParams {
    fn doc_example() -> &'static Self {
        &GET_BALANCE_PARAMS
    }
}

/// Result for "state_get_balance" RPC response.
#[derive(PartialEq, Eq, Serialize, Deserialize, Debug, JsonSchema)]
#[serde(deny_unknown_fields)]
pub struct GetBalanceResult {
    /// The RPC API version.
    #[schemars(with = "String")]
    pub api_version: ApiVersion,
    /// The balance value.
    pub balance_value: U512,
    /// The Merkle proof.
    pub merkle_proof: String,
}

impl DocExample for GetBalanceResult {
    fn doc_example() -> &'static Self {
        &GET_BALANCE_RESULT
    }
}

/// "state_get_balance" RPC.
pub struct GetBalance {}

#[async_trait]
impl RpcWithParams for GetBalance {
    const METHOD: &'static str = "state_get_balance";
    type RequestParams = GetBalanceParams;
    type ResponseResult = GetBalanceResult;

    async fn do_handle_request(
        node_client: Arc<dyn NodeClient>,
        params: Self::RequestParams,
    ) -> Result<Self::ResponseResult, RpcError> {
        let purse_uref =
            URef::from_formatted_str(&params.purse_uref).map_err(Error::InvalidPurseURef)?;
        let state_identifier = GlobalStateIdentifier::StateRootHash(params.state_root_hash);
        let result = common::get_balance(&*node_client, purse_uref, Some(state_identifier)).await?;
        Ok(Self::ResponseResult {
            api_version: CURRENT_API_VERSION,
            balance_value: result.value,
            merkle_proof: common::encode_proof(&result.merkle_proof)?,
        })
    }
}

/// Params for "state_get_auction_info" RPC request.
#[derive(Serialize, Deserialize, Debug, JsonSchema)]
#[serde(deny_unknown_fields)]
pub struct GetAuctionInfoParams {
    /// The block identifier.
    pub block_identifier: BlockIdentifier,
}

impl DocExample for GetAuctionInfoParams {
    fn doc_example() -> &'static Self {
        &GET_AUCTION_INFO_PARAMS
    }
}

/// Result for "state_get_auction_info" RPC response.
#[derive(PartialEq, Eq, Serialize, Deserialize, Debug, JsonSchema)]
#[serde(deny_unknown_fields)]
pub struct GetAuctionInfoResult {
    /// The RPC API version.
    #[schemars(with = "String")]
    pub api_version: ApiVersion,
    /// The auction state.
    pub auction_state: AuctionState,
}

impl DocExample for GetAuctionInfoResult {
    fn doc_example() -> &'static Self {
        &GET_AUCTION_INFO_RESULT
    }
}

/// "state_get_auction_info" RPC.
pub struct GetAuctionInfo {}

#[async_trait]
impl RpcWithOptionalParams for GetAuctionInfo {
    const METHOD: &'static str = "state_get_auction_info";
    type OptionalRequestParams = GetAuctionInfoParams;
    type ResponseResult = GetAuctionInfoResult;

    async fn do_handle_request(
        node_client: Arc<dyn NodeClient>,
        maybe_params: Option<Self::OptionalRequestParams>,
    ) -> Result<Self::ResponseResult, RpcError> {
        let block_identifier = maybe_params.map(|params| params.block_identifier);
        let block_header = node_client
            .read_block_header(block_identifier)
            .await
            .map_err(|err| Error::NodeRequest("block header", err))?
            .unwrap();

        let state_identifier = block_identifier.map(GlobalStateIdentifier::from);
        let legacy_bid_stored_values = node_client
            .query_global_state_by_tag(state_identifier, KeyTag::Bid)
            .await
            .map_err(|err| Error::NodeRequest("auction bids", err))?
            .into_iter()
            .map(|value| {
                Ok(BidKind::Unified(
                    value.into_bid().ok_or(Error::InvalidAuctionState)?.into(),
                ))
            });
        let bid_stored_values = node_client
            .query_global_state_by_tag(state_identifier, KeyTag::BidAddr)
            .await
            .map_err(|err| Error::NodeRequest("auction bids", err))?
            .into_iter()
            .map(|value| value.into_bid_kind().ok_or(Error::InvalidAuctionState));
        let bids = legacy_bid_stored_values
            .chain(bid_stored_values)
            .collect::<Result<Vec<_>, Error>>()?;

        let (registry_value, _) = node_client
            .query_global_state(state_identifier, Key::SystemEntityRegistry, vec![])
            .await
            .map_err(|err| Error::NodeRequest("system contract registry", err))?
            .ok_or(Error::GlobalStateEntryNotFound)?
            .into_inner();
        let registry: BTreeMap<String, AddressableEntityHash> = registry_value
            .into_cl_value()
            .ok_or(Error::InvalidAuctionState)?
            .into_t()
            .map_err(|_| Error::InvalidAuctionState)?;

        let &auction_hash = registry.get(AUCTION).ok_or(Error::InvalidAuctionState)?;
        let auction_key = Key::addressable_entity_key(EntityKindTag::System, auction_hash);
        let (snapshot_value, _) = node_client
            .query_global_state(
                state_identifier,
                auction_key,
                vec![SEIGNIORAGE_RECIPIENTS_SNAPSHOT_KEY.to_owned()],
            )
            .await
            .map_err(|err| Error::NodeRequest("auction snapshot", err))?
            .ok_or(Error::GlobalStateEntryNotFound)?
            .into_inner();
        let snapshot = snapshot_value
            .into_cl_value()
            .ok_or(Error::InvalidAuctionState)?
            .into_t()
            .map_err(|_| Error::InvalidAuctionState)?;

        let validators = era_validators_from_snapshot(snapshot);
        let auction_state = AuctionState::new(
            *block_header.state_root_hash(),
            block_header.height(),
            validators,
            bids,
        );

        Ok(Self::ResponseResult {
            api_version: CURRENT_API_VERSION,
            auction_state,
        })
    }
}

/// Identifier of an account.
#[derive(Serialize, Deserialize, Debug, Clone, JsonSchema)]
#[serde(deny_unknown_fields, untagged)]
pub enum AccountIdentifier {
    /// The public key of an account
    PublicKey(PublicKey),
    /// The account hash of an account
    AccountHash(AccountHash),
}

impl AccountIdentifier {
    #[cfg(test)]
    pub fn random(rng: &mut TestRng) -> Self {
        match rng.gen_range(0..2) {
            0 => AccountIdentifier::PublicKey(PublicKey::random(rng)),
            1 => AccountIdentifier::AccountHash(rng.gen()),
            _ => unreachable!(),
        }
    }
}

/// Params for "state_get_account_info" RPC request
#[derive(Serialize, Deserialize, Debug, JsonSchema)]
#[serde(deny_unknown_fields)]
pub struct GetAccountInfoParams {
    /// The public key of the Account.
    #[serde(alias = "public_key")]
    pub account_identifier: AccountIdentifier,
    /// The block identifier.
    pub block_identifier: Option<BlockIdentifier>,
}

impl DocExample for GetAccountInfoParams {
    fn doc_example() -> &'static Self {
        &GET_ACCOUNT_INFO_PARAMS
    }
}

/// Result for "state_get_account_info" RPC response.
#[derive(PartialEq, Eq, Serialize, Deserialize, Debug, JsonSchema)]
#[serde(deny_unknown_fields)]
pub struct GetAccountInfoResult {
    /// The RPC API version.
    #[schemars(with = "String")]
    pub api_version: ApiVersion,
    /// The account.
    pub account: Account,
    /// The Merkle proof.
    pub merkle_proof: String,
}

impl DocExample for GetAccountInfoResult {
    fn doc_example() -> &'static Self {
        &GET_ACCOUNT_INFO_RESULT
    }
}

/// "state_get_account_info" RPC.
pub struct GetAccountInfo {}

#[async_trait]
impl RpcWithParams for GetAccountInfo {
    const METHOD: &'static str = "state_get_account_info";
    type RequestParams = GetAccountInfoParams;
    type ResponseResult = GetAccountInfoResult;

    async fn do_handle_request(
        node_client: Arc<dyn NodeClient>,
        params: Self::RequestParams,
    ) -> Result<Self::ResponseResult, RpcError> {
        let maybe_state_identifier = params.block_identifier.map(GlobalStateIdentifier::from);
        let base_key = {
            let account_hash = match params.account_identifier {
                AccountIdentifier::PublicKey(public_key) => public_key.to_account_hash(),
                AccountIdentifier::AccountHash(account_hash) => account_hash,
            };
            Key::Account(account_hash)
        };
        let (account_value, merkle_proof) = node_client
            .query_global_state(maybe_state_identifier, base_key, vec![])
            .await
            .map_err(|err| Error::NodeRequest("account info", err))?
            .ok_or(Error::AccountNotFound)?
            .into_inner();
        let account = account_value
            .into_account()
            .ok_or(Error::AccountMigratedToEntity)?;

        Ok(Self::ResponseResult {
            api_version: CURRENT_API_VERSION,
            account,
            merkle_proof: common::encode_proof(&merkle_proof)?,
        })
    }
}

/// Identifier of an addressable entity.
#[derive(Serialize, Deserialize, Debug, Clone, JsonSchema)]
#[serde(deny_unknown_fields)]
pub enum EntityIdentifier {
    /// The public key of an account.
    PublicKey(PublicKey),
    /// The account hash of an account.
    AccountHash(AccountHash),
    /// The hash of an addressable entity representing an account.
    EntityHashForAccount(AddressableEntityHash),
    /// The hash of an addressable entity representing a contract.
    EntityHashForContract(AddressableEntityHash),
}

impl EntityIdentifier {
    #[cfg(test)]
    pub fn random(rng: &mut TestRng) -> Self {
        match rng.gen_range(0..4) {
            0 => EntityIdentifier::PublicKey(PublicKey::random(rng)),
            1 => EntityIdentifier::AccountHash(rng.gen()),
            2 => EntityIdentifier::EntityHashForAccount(rng.gen()),
            3 => EntityIdentifier::EntityHashForContract(rng.gen()),
            _ => unreachable!(),
        }
    }
}

/// Params for "state_get_entity" RPC request
#[derive(Serialize, Deserialize, Debug, JsonSchema)]
#[serde(deny_unknown_fields)]
pub struct GetAddressableEntityParams {
    /// The identifier of the entity.
    pub entity_identifier: EntityIdentifier,
    /// The block identifier.
    pub block_identifier: Option<BlockIdentifier>,
}

impl DocExample for GetAddressableEntityParams {
    fn doc_example() -> &'static Self {
        &GET_ADDRESSABLE_ENTITY_PARAMS
    }
}

/// Result for "state_get_entity" RPC response.
#[derive(PartialEq, Eq, Serialize, Deserialize, Debug, JsonSchema)]
#[serde(deny_unknown_fields)]
pub struct GetAddressableEntityResult {
    /// The RPC API version.
    #[schemars(with = "String")]
    pub api_version: ApiVersion,
    /// The addressable entity or a legacy account.
    pub entity: EntityOrAccount,
    /// The Merkle proof.
    pub merkle_proof: String,
}

impl DocExample for GetAddressableEntityResult {
    fn doc_example() -> &'static Self {
        &GET_ADDRESSABLE_ENTITY_RESULT
    }
}

/// "state_get_entity" RPC.
pub struct GetAddressableEntity {}

#[async_trait]
impl RpcWithParams for GetAddressableEntity {
    const METHOD: &'static str = "state_get_entity";
    type RequestParams = GetAddressableEntityParams;
    type ResponseResult = GetAddressableEntityResult;

    async fn do_handle_request(
        node_client: Arc<dyn NodeClient>,
        params: Self::RequestParams,
    ) -> Result<Self::ResponseResult, RpcError> {
        let state_identifier = params.block_identifier.map(GlobalStateIdentifier::from);
        let (entity, merkle_proof) = match params.entity_identifier {
            EntityIdentifier::EntityHashForAccount(hash) => {
                let tag = EntityKindTag::Account;
                let result =
                    common::resolve_entity_hash(&*node_client, tag, hash, state_identifier)
                        .await?
                        .ok_or(Error::AddressableEntityNotFound)?;
                (
                    EntityOrAccount::AddressableEntity(result.value),
                    result.merkle_proof,
                )
            }
            EntityIdentifier::EntityHashForContract(hash) => {
                let tag = EntityKindTag::SmartContract;
                let result =
                    common::resolve_entity_hash(&*node_client, tag, hash, state_identifier)
                        .await?
                        .ok_or(Error::AddressableEntityNotFound)?;
                (
                    EntityOrAccount::AddressableEntity(result.value),
                    result.merkle_proof,
                )
            }
            EntityIdentifier::PublicKey(public_key) => {
                let account_hash = public_key.to_account_hash();
                common::resolve_account_hash(&*node_client, account_hash, state_identifier)
                    .await?
                    .ok_or(Error::AddressableEntityNotFound)?
                    .into_inner()
            }
            EntityIdentifier::AccountHash(account_hash) => {
                common::resolve_account_hash(&*node_client, account_hash, state_identifier)
                    .await?
                    .ok_or(Error::AddressableEntityNotFound)?
                    .into_inner()
            }
        };
        Ok(Self::ResponseResult {
            api_version: CURRENT_API_VERSION,
            entity,
            merkle_proof: common::encode_proof(&merkle_proof)?,
        })
    }
}

#[derive(Serialize, Deserialize, Debug, JsonSchema, Clone)]
/// Options for dictionary item lookups.
pub enum DictionaryIdentifier {
    /// Lookup a dictionary item via an Account's named keys.
    AccountNamedKey {
        /// The account key as a formatted string whose named keys contains dictionary_name.
        key: String,
        /// The named key under which the dictionary seed URef is stored.
        dictionary_name: String,
        /// The dictionary item key formatted as a string.
        dictionary_item_key: String,
    },
    /// Lookup a dictionary item via a Contract's named keys.
    ContractNamedKey {
        /// The contract key as a formatted string whose named keys contains dictionary_name.
        key: String,
        /// The named key under which the dictionary seed URef is stored.
        dictionary_name: String,
        /// The dictionary item key formatted as a string.
        dictionary_item_key: String,
    },
    /// Lookup a dictionary item via an entities named keys.
    EntityNamedKey {
        /// The entity address formatted as a string.
        key: String,
        /// The named key under which the dictionary seed URef is stored.
        dictionary_name: String,
        /// The dictionary item key formatted as a string.
        dictionary_item_key: String,
    },
    /// Lookup a dictionary item via its seed URef.
    URef {
        /// The dictionary's seed URef.
        seed_uref: String,
        /// The dictionary item key formatted as a string.
        dictionary_item_key: String,
    },
    /// Lookup a dictionary item via its unique key.
    Dictionary(String),
}

/// Params for "state_get_dictionary_item" RPC request.
#[derive(Serialize, Deserialize, Debug, JsonSchema)]
#[serde(deny_unknown_fields)]
pub struct GetDictionaryItemParams {
    /// Hash of the state root
    pub state_root_hash: Digest,
    /// The Dictionary query identifier.
    pub dictionary_identifier: DictionaryIdentifier,
}

impl DocExample for GetDictionaryItemParams {
    fn doc_example() -> &'static Self {
        &GET_DICTIONARY_ITEM_PARAMS
    }
}

/// Result for "state_get_dictionary_item" RPC response.
#[derive(PartialEq, Eq, Serialize, Deserialize, Debug, JsonSchema)]
#[serde(deny_unknown_fields)]
pub struct GetDictionaryItemResult {
    /// The RPC API version.
    #[schemars(with = "String")]
    pub api_version: ApiVersion,
    /// The key under which the value is stored.
    pub dictionary_key: String,
    /// The stored value.
    pub stored_value: StoredValue,
    /// The Merkle proof.
    pub merkle_proof: String,
}

impl DocExample for GetDictionaryItemResult {
    fn doc_example() -> &'static Self {
        &GET_DICTIONARY_ITEM_RESULT
    }
}

/// "state_get_dictionary_item" RPC.
pub struct GetDictionaryItem {}

#[async_trait]
impl RpcWithParams for GetDictionaryItem {
    const METHOD: &'static str = "state_get_dictionary_item";
    type RequestParams = GetDictionaryItemParams;
    type ResponseResult = GetDictionaryItemResult;

    async fn do_handle_request(
        node_client: Arc<dyn NodeClient>,
        params: Self::RequestParams,
    ) -> Result<Self::ResponseResult, RpcError> {
        let state_identifier = GlobalStateIdentifier::StateRootHash(params.state_root_hash);

        let dictionary_key = match params.dictionary_identifier {
            DictionaryIdentifier::AccountNamedKey {
                key,
                dictionary_name,
                dictionary_item_key,
            } => {
                let hash = AccountHash::from_formatted_str(&key)
                    .map_err(|err| Error::InvalidDictionaryKey(err.to_string()))?;
                DictionaryItemIdentifier::AccountNamedKey {
                    hash,
                    dictionary_name,
                    dictionary_item_key,
                }
            }
            DictionaryIdentifier::ContractNamedKey {
                key,
                dictionary_name,
                dictionary_item_key,
            } => {
                let hash = Key::from_formatted_str(&key)
                    .map_err(|err| Error::InvalidDictionaryKey(err.to_string()))?
                    .into_hash_addr()
                    .ok_or_else(|| Error::InvalidDictionaryKey("not a hash address".to_owned()))?;
                DictionaryItemIdentifier::ContractNamedKey {
                    hash,
                    dictionary_name,
                    dictionary_item_key,
                }
            }
            DictionaryIdentifier::EntityNamedKey {
                key,
                dictionary_name,
                dictionary_item_key,
            } => {
                let addr = EntityAddr::from_formatted_str(&key)
                    .map_err(|err| Error::InvalidDictionaryKey(err.to_string()))?;
                DictionaryItemIdentifier::EntityNamedKey {
                    addr,
                    dictionary_name,
                    dictionary_item_key,
                }
            }
            DictionaryIdentifier::URef {
                seed_uref,
                dictionary_item_key,
            } => {
                let seed_uref = URef::from_formatted_str(&seed_uref)
                    .map_err(|err| Error::InvalidDictionaryKey(err.to_string()))?;
                DictionaryItemIdentifier::URef {
                    seed_uref,
                    dictionary_item_key,
                }
            }
            DictionaryIdentifier::Dictionary(dictionary_item_key) => {
                let key = Key::from_formatted_str(&dictionary_item_key)
                    .map_err(|err| Error::InvalidDictionaryKey(err.to_string()))?;
                let dict_key = key.as_dictionary().ok_or_else(|| {
                    Error::InvalidDictionaryKey("not a dictionary key".to_owned())
                })?;
                DictionaryItemIdentifier::DictionaryItem(*dict_key)
            }
        };
        let (key, result) = node_client
            .query_dictionary_item(Some(state_identifier), dictionary_key)
            .await
            .map_err(|err| Error::NodeRequest("dictionary item", err))?
            .ok_or(Error::GlobalStateEntryNotFound)?
            .into_inner();
        let (stored_value, merkle_proof) = result.into_inner();

        Ok(Self::ResponseResult {
            api_version: CURRENT_API_VERSION,
            dictionary_key: key.to_formatted_string(),
            stored_value,
            merkle_proof: common::encode_proof(&merkle_proof)?,
        })
    }
}

/// Params for "query_global_state" RPC
#[derive(Serialize, Deserialize, Debug, JsonSchema)]
#[serde(deny_unknown_fields)]
pub struct QueryGlobalStateParams {
    /// The identifier used for the query. If not provided, the tip of the chain will be used.
    pub state_identifier: Option<GlobalStateIdentifier>,
    /// The key under which to query.
    pub key: Key,
    /// The path components starting from the key as base.
    #[serde(default)]
    pub path: Vec<String>,
}

impl DocExample for QueryGlobalStateParams {
    fn doc_example() -> &'static Self {
        &QUERY_GLOBAL_STATE_PARAMS
    }
}

/// Result for "query_global_state" RPC response.
#[derive(PartialEq, Eq, Serialize, Deserialize, Debug, JsonSchema)]
#[serde(deny_unknown_fields)]
pub struct QueryGlobalStateResult {
    /// The RPC API version.
    #[schemars(with = "String")]
    pub api_version: ApiVersion,
    /// The block header if a Block hash was provided.
    pub block_header: Option<BlockHeader>,
    /// The stored value.
    pub stored_value: StoredValue,
    /// The Merkle proof.
    pub merkle_proof: String,
}

impl DocExample for QueryGlobalStateResult {
    fn doc_example() -> &'static Self {
        &QUERY_GLOBAL_STATE_RESULT
    }
}

/// "query_global_state" RPC
pub struct QueryGlobalState {}

#[async_trait]
impl RpcWithParams for QueryGlobalState {
    const METHOD: &'static str = "query_global_state";
    type RequestParams = QueryGlobalStateParams;
    type ResponseResult = QueryGlobalStateResult;

    async fn do_handle_request(
        node_client: Arc<dyn NodeClient>,
        params: Self::RequestParams,
    ) -> Result<Self::ResponseResult, RpcError> {
        let block_header = match params.state_identifier {
            Some(GlobalStateIdentifier::BlockHash(block_hash)) => {
                let identifier = BlockIdentifier::Hash(block_hash);
                Some(common::get_block_header(&*node_client, Some(identifier)).await?)
            }
            Some(GlobalStateIdentifier::BlockHeight(block_height)) => {
                let identifier = BlockIdentifier::Height(block_height);
                Some(common::get_block_header(&*node_client, Some(identifier)).await?)
            }
            _ => None,
        };

        let (stored_value, merkle_proof) = node_client
            .query_global_state(params.state_identifier, params.key, params.path)
            .await
            .map_err(|err| Error::NodeRequest("global state item", err))?
            .ok_or(Error::GlobalStateEntryNotFound)?
            .into_inner();

        Ok(Self::ResponseResult {
            api_version: CURRENT_API_VERSION,
            block_header,
            stored_value,
            merkle_proof: common::encode_proof(&merkle_proof)?,
        })
    }
}

/// Identifier of a purse.
#[derive(Serialize, Deserialize, Debug, Clone, JsonSchema)]
#[serde(deny_unknown_fields, rename_all = "snake_case")]
pub enum PurseIdentifier {
    /// The main purse of the account identified by this public key.
    MainPurseUnderPublicKey(PublicKey),
    /// The main purse of the account identified by this account hash.
    MainPurseUnderAccountHash(AccountHash),
    /// The purse identified by this URef.
    PurseUref(URef),
}

/// Params for "query_balance" RPC request.
#[derive(Serialize, Deserialize, Debug, JsonSchema)]
pub struct QueryBalanceParams {
    /// The state identifier used for the query, if none is passed
    /// the tip of the chain will be used.
    pub state_identifier: Option<GlobalStateIdentifier>,
    /// The identifier to obtain the purse corresponding to balance query.
    pub purse_identifier: PurseIdentifier,
}

impl DocExample for QueryBalanceParams {
    fn doc_example() -> &'static Self {
        &QUERY_BALANCE_PARAMS
    }
}

/// Result for "query_balance" RPC response.
#[derive(PartialEq, Eq, Serialize, Deserialize, Debug, JsonSchema)]
pub struct QueryBalanceResult {
    /// The RPC API version.
    #[schemars(with = "String")]
    pub api_version: ApiVersion,
    /// The balance represented in motes.
    pub balance: U512,
}

impl DocExample for QueryBalanceResult {
    fn doc_example() -> &'static Self {
        &QUERY_BALANCE_RESULT
    }
}

/// "query_balance" RPC.
pub struct QueryBalance {}

#[async_trait]
impl RpcWithParams for QueryBalance {
    const METHOD: &'static str = "query_balance";
    type RequestParams = QueryBalanceParams;
    type ResponseResult = QueryBalanceResult;

    async fn do_handle_request(
        node_client: Arc<dyn NodeClient>,
        params: Self::RequestParams,
    ) -> Result<Self::ResponseResult, RpcError> {
        let purse = common::get_main_purse(
            &*node_client,
            params.purse_identifier,
            params.state_identifier,
        )
        .await?;
        let balance = common::get_balance(&*node_client, purse, params.state_identifier).await?;

        Ok(Self::ResponseResult {
            api_version: CURRENT_API_VERSION,
            balance: balance.value,
        })
    }
}

/// Parameters for "state_get_trie" RPC request.
#[derive(Serialize, Deserialize, Debug, JsonSchema)]
pub struct GetTrieParams {
    /// A trie key.
    pub trie_key: Digest,
}

impl DocExample for GetTrieParams {
    fn doc_example() -> &'static Self {
        &GET_TRIE_PARAMS
    }
}

/// Result for "state_get_trie" RPC response.
#[derive(PartialEq, Eq, Serialize, Deserialize, Debug, JsonSchema)]
#[serde(deny_unknown_fields)]
pub struct GetTrieResult {
    /// The RPC API version.
    #[schemars(with = "String")]
    pub api_version: ApiVersion,
    /// A list of keys read under the specified prefix.
    #[schemars(
        with = "Option<String>",
        description = "A trie from global state storage, bytesrepr serialized and hex-encoded."
    )]
    pub maybe_trie_bytes: Option<Bytes>,
}

impl DocExample for GetTrieResult {
    fn doc_example() -> &'static Self {
        &GET_TRIE_RESULT
    }
}

/// `state_get_trie` RPC.
pub struct GetTrie {}

#[async_trait]
impl RpcWithParams for GetTrie {
    const METHOD: &'static str = "state_get_trie";
    type RequestParams = GetTrieParams;
    type ResponseResult = GetTrieResult;

    async fn do_handle_request(
        node_client: Arc<dyn NodeClient>,
        params: Self::RequestParams,
    ) -> Result<Self::ResponseResult, RpcError> {
        let maybe_trie = node_client
            .read_trie_bytes(params.trie_key)
            .await
            .map_err(|err| Error::NodeRequest("trie", err))?;

        Ok(Self::ResponseResult {
            api_version: CURRENT_API_VERSION,
            maybe_trie_bytes: maybe_trie.map(Into::into),
        })
    }
}

fn era_validators_from_snapshot(snapshot: SeigniorageRecipientsSnapshot) -> EraValidators {
    snapshot
        .into_iter()
        .map(|(era_id, recipients)| {
            let validator_weights = recipients
                .into_iter()
                .filter_map(|(public_key, bid)| bid.total_stake().map(|stake| (public_key, stake)))
                .collect::<ValidatorWeights>();
            (era_id, validator_weights)
        })
        .collect()
}

#[cfg(test)]
mod tests {
    use std::{
        collections::VecDeque,
        {
            convert::TryFrom,
            iter::{self, FromIterator},
        },
    };

    use crate::{rpcs::ErrorCode, ClientError, SUPPORTED_PROTOCOL_VERSION};
    use casper_binary_port::{
        BinaryRequest, BinaryResponse, BinaryResponseAndRequest, GetRequest,
        GlobalStateQueryResult, GlobalStateRequest, InformationRequestTag,
    };
    use casper_types::{
        addressable_entity::{
            ActionThresholds, AssociatedKeys, EntityKindTag, MessageTopics, NamedKeys,
        },
<<<<<<< HEAD
=======
        binary_port::{
            BinaryRequest, BinaryResponse, BinaryResponseAndRequest, DictionaryQueryResult,
            GetRequest, GlobalStateQueryResult, GlobalStateRequest, InformationRequestTag,
        },
>>>>>>> 3cf155ec
        global_state::{TrieMerkleProof, TrieMerkleProofStep},
        system::auction::{Bid, BidKind, ValidatorBid},
        testing::TestRng,
        AccessRights, AddressableEntity, Block, ByteCodeHash, EntityKind, EntryPoints, PackageHash,
        ProtocolVersion, TestBlockBuilder,
    };
    use pretty_assertions::assert_eq;
    use rand::Rng;

    use super::*;

    #[tokio::test]
    async fn should_read_state_item() {
        let rng = &mut TestRng::new();
        let key = rng.gen::<Key>();
        let stored_value = StoredValue::CLValue(CLValue::from_t(rng.gen::<i32>()).unwrap());
        let merkle_proof = vec![TrieMerkleProof::new(
            key,
            stored_value.clone(),
            VecDeque::from_iter([TrieMerkleProofStep::random(rng)]),
        )];
        let expected = GlobalStateQueryResult::new(stored_value.clone(), merkle_proof.clone());

        let resp = GetItem::do_handle_request(
            Arc::new(ValidGlobalStateResultMock(expected.clone())),
            GetItemParams {
                state_root_hash: rng.gen(),
                key,
                path: vec![],
            },
        )
        .await
        .expect("should handle request");

        assert_eq!(
            resp,
            GetItemResult {
                api_version: CURRENT_API_VERSION,
                stored_value,
                merkle_proof: common::encode_proof(&merkle_proof).expect("should encode proof"),
            }
        );
    }

    #[tokio::test]
    async fn should_read_balance() {
        let rng = &mut TestRng::new();
        let balance_value: U512 = rng.gen();
        let result = GlobalStateQueryResult::new(
            StoredValue::CLValue(CLValue::from_t(balance_value).unwrap()),
            vec![],
        );

        let resp = GetBalance::do_handle_request(
            Arc::new(ValidGlobalStateResultMock(result.clone())),
            GetBalanceParams {
                state_root_hash: rng.gen(),
                purse_uref: URef::new(rng.gen(), AccessRights::empty()).to_formatted_string(),
            },
        )
        .await
        .expect("should handle request");

        assert_eq!(
            resp,
            GetBalanceResult {
                api_version: CURRENT_API_VERSION,
                balance_value,
                merkle_proof: String::from("00000000"),
            }
        );
    }

    #[tokio::test]
    async fn should_read_auction_info() {
        struct ClientMock {
            block: Block,
            bids: Vec<BidKind>,
            legacy_bids: Vec<Bid>,
            contract_hash: AddressableEntityHash,
            snapshot: SeigniorageRecipientsSnapshot,
        }

        #[async_trait]
        impl NodeClient for ClientMock {
            async fn send_request(
                &self,
                req: BinaryRequest,
            ) -> Result<BinaryResponseAndRequest, ClientError> {
                match req {
                    BinaryRequest::Get(GetRequest::Information { info_type_tag, .. })
                        if InformationRequestTag::try_from(info_type_tag)
                            == Ok(InformationRequestTag::BlockHeader) =>
                    {
                        Ok(BinaryResponseAndRequest::new(
                            BinaryResponse::from_value(
                                self.block.clone_header(),
                                SUPPORTED_PROTOCOL_VERSION,
                            ),
                            &[],
                        ))
                    }
                    BinaryRequest::Get(GetRequest::State(GlobalStateRequest::AllItems {
                        key_tag: KeyTag::Bid,
                        ..
                    })) => {
                        let bids = self
                            .legacy_bids
                            .iter()
                            .cloned()
                            .map(|bid| StoredValue::Bid(bid.into()))
                            .collect::<Vec<_>>();
                        Ok(BinaryResponseAndRequest::new(
                            BinaryResponse::from_value(bids, SUPPORTED_PROTOCOL_VERSION),
                            &[],
                        ))
                    }
                    BinaryRequest::Get(GetRequest::State(GlobalStateRequest::AllItems {
                        key_tag: KeyTag::BidAddr,
                        ..
                    })) => {
                        let bids = self
                            .bids
                            .iter()
                            .cloned()
                            .map(StoredValue::BidKind)
                            .collect::<Vec<_>>();
                        Ok(BinaryResponseAndRequest::new(
                            BinaryResponse::from_value(bids, SUPPORTED_PROTOCOL_VERSION),
                            &[],
                        ))
                    }
                    BinaryRequest::Get(GetRequest::State(GlobalStateRequest::Item {
                        base_key: Key::SystemEntityRegistry,
                        ..
                    })) => {
                        let system_contracts =
                            iter::once((AUCTION.to_string(), self.contract_hash))
                                .collect::<BTreeMap<_, _>>();
                        let result = GlobalStateQueryResult::new(
                            StoredValue::CLValue(CLValue::from_t(system_contracts).unwrap()),
                            vec![],
                        );
                        Ok(BinaryResponseAndRequest::new(
                            BinaryResponse::from_value(result, SUPPORTED_PROTOCOL_VERSION),
                            &[],
                        ))
                    }
                    BinaryRequest::Get(GetRequest::State(GlobalStateRequest::Item {
                        base_key: Key::AddressableEntity(_),
                        ..
                    })) => {
                        let result = GlobalStateQueryResult::new(
                            StoredValue::CLValue(CLValue::from_t(self.snapshot.clone()).unwrap()),
                            vec![],
                        );
                        Ok(BinaryResponseAndRequest::new(
                            BinaryResponse::from_value(result, SUPPORTED_PROTOCOL_VERSION),
                            &[],
                        ))
                    }
                    req => unimplemented!("unexpected request: {:?}", req),
                }
            }
        }

        let rng = &mut TestRng::new();
        let block = TestBlockBuilder::new().build(rng);
        let bid = BidKind::Validator(ValidatorBid::empty(PublicKey::random(rng), rng.gen()).into());
        let legacy_bid = Bid::empty(PublicKey::random(rng), rng.gen());

        let resp = GetAuctionInfo::do_handle_request(
            Arc::new(ClientMock {
                block: Block::V2(block.clone()),
                bids: vec![bid.clone()],
                legacy_bids: vec![legacy_bid.clone()],
                contract_hash: rng.gen(),
                snapshot: Default::default(),
            }),
            None,
        )
        .await
        .expect("should handle request");

        assert_eq!(
            resp,
            GetAuctionInfoResult {
                api_version: CURRENT_API_VERSION,
                auction_state: AuctionState::new(
                    *block.state_root_hash(),
                    block.height(),
                    Default::default(),
                    vec![bid, BidKind::Unified(legacy_bid.into())]
                ),
            }
        );
    }

    #[tokio::test]
    async fn should_read_entity() {
        use casper_types::addressable_entity::{ActionThresholds, AssociatedKeys};

        struct ClientMock {
            block: Block,
            entity: AddressableEntity,
            entity_hash: AddressableEntityHash,
        }

        #[async_trait]
        impl NodeClient for ClientMock {
            async fn send_request(
                &self,
                req: BinaryRequest,
            ) -> Result<BinaryResponseAndRequest, ClientError> {
                match req {
                    BinaryRequest::Get(GetRequest::Information { info_type_tag, .. })
                        if InformationRequestTag::try_from(info_type_tag)
                            == Ok(InformationRequestTag::BlockHeader) =>
                    {
                        Ok(BinaryResponseAndRequest::new(
                            BinaryResponse::from_value(
                                self.block.clone_header(),
                                SUPPORTED_PROTOCOL_VERSION,
                            ),
                            &[],
                        ))
                    }
                    BinaryRequest::Get(GetRequest::State(GlobalStateRequest::Item {
                        base_key: Key::Account(_),
                        ..
                    })) => Ok(BinaryResponseAndRequest::new(
                        BinaryResponse::from_value(
                            GlobalStateQueryResult::new(
                                StoredValue::CLValue(
                                    CLValue::from_t(Key::contract_entity_key(self.entity_hash))
                                        .unwrap(),
                                ),
                                vec![],
                            ),
                            SUPPORTED_PROTOCOL_VERSION,
                        ),
                        &[],
                    )),
                    BinaryRequest::Get(GetRequest::State(GlobalStateRequest::Item {
                        base_key: Key::AddressableEntity(_),
                        ..
                    })) => Ok(BinaryResponseAndRequest::new(
                        BinaryResponse::from_value(
                            GlobalStateQueryResult::new(
                                StoredValue::AddressableEntity(self.entity.clone()),
                                vec![],
                            ),
                            SUPPORTED_PROTOCOL_VERSION,
                        ),
                        &[],
                    )),
                    req => unimplemented!("unexpected request: {:?}", req),
                }
            }
        }

        let rng = &mut TestRng::new();
        let block = Block::V2(TestBlockBuilder::new().build(rng));
        let entity = AddressableEntity::new(
            PackageHash::new(rng.gen()),
            ByteCodeHash::new(rng.gen()),
            EntryPoints::default(),
            ProtocolVersion::V1_0_0,
            rng.gen(),
            AssociatedKeys::default(),
            ActionThresholds::default(),
            MessageTopics::default(),
            EntityKind::SmartContract,
        );
        let entity_hash: AddressableEntityHash = rng.gen();
        let entity_identifier = EntityIdentifier::random(rng);

        let resp = GetAddressableEntity::do_handle_request(
            Arc::new(ClientMock {
                block: block.clone(),
                entity: entity.clone(),
                entity_hash,
            }),
            GetAddressableEntityParams {
                block_identifier: None,
                entity_identifier,
            },
        )
        .await
        .expect("should handle request");

        assert_eq!(
            resp,
            GetAddressableEntityResult {
                api_version: CURRENT_API_VERSION,
                entity: EntityOrAccount::AddressableEntity(entity),
                merkle_proof: String::from("00000000"),
            }
        );
    }

    #[tokio::test]
    async fn should_read_entity_legacy_account() {
        use casper_types::account::{ActionThresholds, AssociatedKeys};

        let rng = &mut TestRng::new();
        let block = Block::V2(TestBlockBuilder::new().build(rng));
        let account = Account::new(
            rng.gen(),
            NamedKeys::default(),
            rng.gen(),
            AssociatedKeys::default(),
            ActionThresholds::default(),
        );
        let entity_identifier = EntityIdentifier::AccountHash(rng.gen());

        let resp = GetAddressableEntity::do_handle_request(
            Arc::new(ValidLegacyAccountMock {
                block: block.clone(),
                account: account.clone(),
            }),
            GetAddressableEntityParams {
                block_identifier: None,
                entity_identifier,
            },
        )
        .await
        .expect("should handle request");

        assert_eq!(
            resp,
            GetAddressableEntityResult {
                api_version: CURRENT_API_VERSION,
                entity: EntityOrAccount::LegacyAccount(account),
                merkle_proof: String::from("00000000"),
            }
        );
    }

    #[tokio::test]
    async fn should_reject_read_entity_when_non_existent() {
        struct ClientMock {
            block: Block,
        }

        #[async_trait]
        impl NodeClient for ClientMock {
            async fn send_request(
                &self,
                req: BinaryRequest,
            ) -> Result<BinaryResponseAndRequest, ClientError> {
                match req {
                    BinaryRequest::Get(GetRequest::Information { info_type_tag, .. })
                        if InformationRequestTag::try_from(info_type_tag)
                            == Ok(InformationRequestTag::BlockHeader) =>
                    {
                        Ok(BinaryResponseAndRequest::new(
                            BinaryResponse::from_value(
                                self.block.clone_header(),
                                SUPPORTED_PROTOCOL_VERSION,
                            ),
                            &[],
                        ))
                    }
                    BinaryRequest::Get(GetRequest::State(GlobalStateRequest::Item {
                        base_key: Key::AddressableEntity(_),
                        ..
                    })) => Ok(BinaryResponseAndRequest::new(
                        BinaryResponse::new_empty(SUPPORTED_PROTOCOL_VERSION),
                        &[],
                    )),
                    req => unimplemented!("unexpected request: {:?}", req),
                }
            }
        }

        let rng = &mut TestRng::new();
        let block = Block::V2(TestBlockBuilder::new().build(rng));
        let entity_identifier = EntityIdentifier::EntityHashForAccount(rng.gen());

        let err = GetAddressableEntity::do_handle_request(
            Arc::new(ClientMock {
                block: block.clone(),
            }),
            GetAddressableEntityParams {
                block_identifier: None,
                entity_identifier,
            },
        )
        .await
        .expect_err("should reject request");

        assert_eq!(err.code(), ErrorCode::NoSuchAddressableEntity as i64);
    }

    #[tokio::test]
    async fn should_read_account_info() {
        use casper_types::account::{ActionThresholds, AssociatedKeys};

        let rng = &mut TestRng::new();
        let block = Block::V2(TestBlockBuilder::new().build(rng));
        let account = Account::new(
            rng.gen(),
            NamedKeys::default(),
            rng.gen(),
            AssociatedKeys::default(),
            ActionThresholds::default(),
        );
        let account_identifier = AccountIdentifier::random(rng);

        let resp = GetAccountInfo::do_handle_request(
            Arc::new(ValidLegacyAccountMock {
                block: block.clone(),
                account: account.clone(),
            }),
            GetAccountInfoParams {
                block_identifier: None,
                account_identifier,
            },
        )
        .await
        .expect("should handle request");

        assert_eq!(
            resp,
            GetAccountInfoResult {
                api_version: CURRENT_API_VERSION,
                account,
                merkle_proof: String::from("00000000"),
            }
        );
    }

    #[tokio::test]
    async fn should_reject_read_account_info_when_migrated() {
        struct ClientMock {
            block: Block,
            entity_hash: AddressableEntityHash,
        }

        #[async_trait]
        impl NodeClient for ClientMock {
            async fn send_request(
                &self,
                req: BinaryRequest,
            ) -> Result<BinaryResponseAndRequest, ClientError> {
                match req {
                    BinaryRequest::Get(GetRequest::Information { info_type_tag, .. })
                        if InformationRequestTag::try_from(info_type_tag)
                            == Ok(InformationRequestTag::BlockHeader) =>
                    {
                        Ok(BinaryResponseAndRequest::new(
                            BinaryResponse::from_value(
                                self.block.clone_header(),
                                SUPPORTED_PROTOCOL_VERSION,
                            ),
                            &[],
                        ))
                    }
                    BinaryRequest::Get(GetRequest::State(GlobalStateRequest::Item {
                        base_key: Key::Account(_),
                        ..
                    })) => Ok(BinaryResponseAndRequest::new(
                        BinaryResponse::from_value(
                            GlobalStateQueryResult::new(
                                StoredValue::CLValue(
                                    CLValue::from_t(Key::contract_entity_key(self.entity_hash))
                                        .unwrap(),
                                ),
                                vec![],
                            ),
                            SUPPORTED_PROTOCOL_VERSION,
                        ),
                        &[],
                    )),
                    req => unimplemented!("unexpected request: {:?}", req),
                }
            }
        }

        let rng = &mut TestRng::new();
        let block = Block::V2(TestBlockBuilder::new().build(rng));
        let entity_hash: AddressableEntityHash = rng.gen();
        let account_identifier = AccountIdentifier::random(rng);

        let err = GetAccountInfo::do_handle_request(
            Arc::new(ClientMock {
                block: block.clone(),
                entity_hash,
            }),
            GetAccountInfoParams {
                block_identifier: None,
                account_identifier,
            },
        )
        .await
        .expect_err("should reject request");

        assert_eq!(err.code(), ErrorCode::AccountMigratedToEntity as i64);
    }

    #[tokio::test]
    async fn should_reject_read_account_info_when_non_existent() {
        struct ClientMock {
            block: Block,
        }

        #[async_trait]
        impl NodeClient for ClientMock {
            async fn send_request(
                &self,
                req: BinaryRequest,
            ) -> Result<BinaryResponseAndRequest, ClientError> {
                match req {
                    BinaryRequest::Get(GetRequest::Information { info_type_tag, .. })
                        if InformationRequestTag::try_from(info_type_tag)
                            == Ok(InformationRequestTag::BlockHeader) =>
                    {
                        Ok(BinaryResponseAndRequest::new(
                            BinaryResponse::from_value(
                                self.block.clone_header(),
                                SUPPORTED_PROTOCOL_VERSION,
                            ),
                            &[],
                        ))
                    }
                    BinaryRequest::Get(GetRequest::State(GlobalStateRequest::Item {
                        base_key: Key::Account(_),
                        ..
                    })) => Ok(BinaryResponseAndRequest::new(
                        BinaryResponse::new_empty(SUPPORTED_PROTOCOL_VERSION),
                        &[],
                    )),
                    req => unimplemented!("unexpected request: {:?}", req),
                }
            }
        }

        let rng = &mut TestRng::new();
        let block = Block::V2(TestBlockBuilder::new().build(rng));
        let account_identifier = AccountIdentifier::random(rng);

        let err = GetAccountInfo::do_handle_request(
            Arc::new(ClientMock {
                block: block.clone(),
            }),
            GetAccountInfoParams {
                block_identifier: None,
                account_identifier,
            },
        )
        .await
        .expect_err("should reject request");

        assert_eq!(err.code(), ErrorCode::NoSuchAccount as i64);
    }

    #[tokio::test]
    async fn should_read_dictionary_item() {
        let rng = &mut TestRng::new();
        let stored_value = StoredValue::CLValue(CLValue::from_t(rng.gen::<i32>()).unwrap());

        let uref = URef::new(rng.gen(), AccessRights::empty());
        let item_key = rng.random_string(5..10);
        let query_result = GlobalStateQueryResult::new(stored_value.clone(), vec![]);
        let dict_key = Key::dictionary(uref, item_key.as_bytes());

        let resp = GetDictionaryItem::do_handle_request(
            Arc::new(ValidDictionaryQueryResultMock {
                dict_key,
                query_result,
            }),
            GetDictionaryItemParams {
                state_root_hash: rng.gen(),
                dictionary_identifier: DictionaryIdentifier::URef {
                    seed_uref: uref.to_formatted_string(),
                    dictionary_item_key: item_key.clone(),
                },
            },
        )
        .await
        .expect("should handle request");

        assert_eq!(
            resp,
            GetDictionaryItemResult {
                api_version: CURRENT_API_VERSION,
                dictionary_key: dict_key.to_formatted_string(),
                stored_value,
                merkle_proof: String::from("00000000"),
            }
        );
    }

    #[tokio::test]
    async fn should_read_query_global_state_result() {
        let rng = &mut TestRng::new();
        let block = Block::V2(TestBlockBuilder::new().build(rng));
        let stored_value = StoredValue::CLValue(CLValue::from_t(rng.gen::<i32>()).unwrap());
        let expected = GlobalStateQueryResult::new(stored_value.clone(), vec![]);

        let resp = QueryGlobalState::do_handle_request(
            Arc::new(ValidGlobalStateResultWithBlockMock {
                block: block.clone(),
                result: expected.clone(),
            }),
            QueryGlobalStateParams {
                state_identifier: Some(GlobalStateIdentifier::BlockHash(*block.hash())),
                key: rng.gen(),
                path: vec![],
            },
        )
        .await
        .expect("should handle request");

        assert_eq!(
            resp,
            QueryGlobalStateResult {
                api_version: CURRENT_API_VERSION,
                block_header: Some(block.take_header()),
                stored_value,
                merkle_proof: String::from("00000000"),
            }
        );
    }

    #[tokio::test]
    async fn should_read_query_balance_by_uref_result() {
        let rng = &mut TestRng::new();
        let block = Block::V2(TestBlockBuilder::new().build(rng));
        let balance = rng.gen::<U512>();
        let stored_value = StoredValue::CLValue(CLValue::from_t(balance).unwrap());
        let expected = GlobalStateQueryResult::new(stored_value.clone(), vec![]);

        let resp = QueryBalance::do_handle_request(
            Arc::new(ValidGlobalStateResultWithBlockMock {
                block: block.clone(),
                result: expected.clone(),
            }),
            QueryBalanceParams {
                state_identifier: None,
                purse_identifier: PurseIdentifier::PurseUref(URef::new(
                    rng.gen(),
                    AccessRights::empty(),
                )),
            },
        )
        .await
        .expect("should handle request");

        assert_eq!(
            resp,
            QueryBalanceResult {
                api_version: CURRENT_API_VERSION,
                balance
            }
        );
    }

    #[tokio::test]
    async fn should_read_query_balance_by_account_result() {
        use casper_types::account::{ActionThresholds, AssociatedKeys};

        struct ClientMock {
            block: Block,
            account: Account,
            balance: U512,
        }

        #[async_trait]
        impl NodeClient for ClientMock {
            async fn send_request(
                &self,
                req: BinaryRequest,
            ) -> Result<BinaryResponseAndRequest, ClientError> {
                match req {
                    BinaryRequest::Get(GetRequest::Information { info_type_tag, .. })
                        if InformationRequestTag::try_from(info_type_tag)
                            == Ok(InformationRequestTag::BlockHeader) =>
                    {
                        Ok(BinaryResponseAndRequest::new(
                            BinaryResponse::from_value(
                                self.block.clone_header(),
                                SUPPORTED_PROTOCOL_VERSION,
                            ),
                            &[],
                        ))
                    }
                    BinaryRequest::Get(GetRequest::State(GlobalStateRequest::Item {
                        base_key: Key::Account(_),
                        ..
                    })) => Ok(BinaryResponseAndRequest::new(
                        BinaryResponse::from_value(
                            GlobalStateQueryResult::new(
                                StoredValue::Account(self.account.clone()),
                                vec![],
                            ),
                            SUPPORTED_PROTOCOL_VERSION,
                        ),
                        &[],
                    )),
                    BinaryRequest::Get(GetRequest::State(GlobalStateRequest::Item {
                        base_key: Key::Balance(_),
                        ..
                    })) => Ok(BinaryResponseAndRequest::new(
                        BinaryResponse::from_value(
                            GlobalStateQueryResult::new(
                                StoredValue::CLValue(CLValue::from_t(self.balance).unwrap()),
                                vec![],
                            ),
                            SUPPORTED_PROTOCOL_VERSION,
                        ),
                        &[],
                    )),
                    req => unimplemented!("unexpected request: {:?}", req),
                }
            }
        }

        let rng = &mut TestRng::new();
        let block = Block::V2(TestBlockBuilder::new().build(rng));
        let account = Account::new(
            rng.gen(),
            NamedKeys::default(),
            rng.gen(),
            AssociatedKeys::default(),
            ActionThresholds::default(),
        );

        let balance = rng.gen::<U512>();

        let resp = QueryBalance::do_handle_request(
            Arc::new(ClientMock {
                block: block.clone(),
                account: account.clone(),
                balance,
            }),
            QueryBalanceParams {
                state_identifier: None,
                purse_identifier: PurseIdentifier::MainPurseUnderAccountHash(
                    account.account_hash(),
                ),
            },
        )
        .await
        .expect("should handle request");

        assert_eq!(
            resp,
            QueryBalanceResult {
                api_version: CURRENT_API_VERSION,
                balance
            }
        );
    }

    #[tokio::test]
    async fn should_read_query_balance_by_addressable_entity_result() {
        struct ClientMock {
            block: Block,
            entity_hash: AddressableEntityHash,
            entity: AddressableEntity,
            balance: U512,
        }

        #[async_trait]
        impl NodeClient for ClientMock {
            async fn send_request(
                &self,
                req: BinaryRequest,
            ) -> Result<BinaryResponseAndRequest, ClientError> {
                match req {
                    BinaryRequest::Get(GetRequest::Information { info_type_tag, .. })
                        if InformationRequestTag::try_from(info_type_tag)
                            == Ok(InformationRequestTag::BlockHeader) =>
                    {
                        Ok(BinaryResponseAndRequest::new(
                            BinaryResponse::from_value(
                                self.block.clone_header(),
                                SUPPORTED_PROTOCOL_VERSION,
                            ),
                            &[],
                        ))
                    }
                    BinaryRequest::Get(GetRequest::State(GlobalStateRequest::Item {
                        base_key: Key::Account(_),
                        ..
                    })) => {
                        let key =
                            Key::addressable_entity_key(EntityKindTag::Account, self.entity_hash);
                        let value = CLValue::from_t(key).unwrap();
                        Ok(BinaryResponseAndRequest::new(
                            BinaryResponse::from_value(
                                GlobalStateQueryResult::new(StoredValue::CLValue(value), vec![]),
                                SUPPORTED_PROTOCOL_VERSION,
                            ),
                            &[],
                        ))
                    }
                    BinaryRequest::Get(GetRequest::State(GlobalStateRequest::Item {
                        base_key: Key::AddressableEntity(_),
                        ..
                    })) => Ok(BinaryResponseAndRequest::new(
                        BinaryResponse::from_value(
                            GlobalStateQueryResult::new(
                                StoredValue::AddressableEntity(self.entity.clone()),
                                vec![],
                            ),
                            SUPPORTED_PROTOCOL_VERSION,
                        ),
                        &[],
                    )),
                    BinaryRequest::Get(GetRequest::State(GlobalStateRequest::Item {
                        base_key: Key::Balance(_),
                        ..
                    })) => Ok(BinaryResponseAndRequest::new(
                        BinaryResponse::from_value(
                            GlobalStateQueryResult::new(
                                StoredValue::CLValue(CLValue::from_t(self.balance).unwrap()),
                                vec![],
                            ),
                            SUPPORTED_PROTOCOL_VERSION,
                        ),
                        &[],
                    )),
                    req => unimplemented!("unexpected request: {:?}", req),
                }
            }
        }

        let rng = &mut TestRng::new();
        let block = Block::V2(TestBlockBuilder::new().build(rng));
        let entity = AddressableEntity::new(
            PackageHash::new(rng.gen()),
            ByteCodeHash::new(rng.gen()),
            EntryPoints::default(),
            ProtocolVersion::V1_0_0,
            rng.gen(),
            AssociatedKeys::default(),
            ActionThresholds::default(),
            MessageTopics::default(),
            EntityKind::default(),
        );

        let balance: U512 = rng.gen();
        let entity_hash: AddressableEntityHash = rng.gen();

        let resp = QueryBalance::do_handle_request(
            Arc::new(ClientMock {
                block: block.clone(),
                entity_hash,
                entity: entity.clone(),
                balance,
            }),
            QueryBalanceParams {
                state_identifier: None,
                purse_identifier: PurseIdentifier::MainPurseUnderAccountHash(rng.gen()),
            },
        )
        .await
        .expect("should handle request");

        assert_eq!(
            resp,
            QueryBalanceResult {
                api_version: CURRENT_API_VERSION,
                balance
            }
        );
    }

    struct ValidDictionaryQueryResultMock {
        dict_key: Key,
        query_result: GlobalStateQueryResult,
    }

    #[async_trait]
    impl NodeClient for ValidDictionaryQueryResultMock {
        async fn send_request(
            &self,
            req: BinaryRequest,
        ) -> Result<BinaryResponseAndRequest, ClientError> {
            match req {
                BinaryRequest::Get(GetRequest::State(GlobalStateRequest::DictionaryItem {
                    ..
                })) => Ok(BinaryResponseAndRequest::new(
                    BinaryResponse::from_value(
                        DictionaryQueryResult::new(self.dict_key, self.query_result.clone()),
                        SUPPORTED_PROTOCOL_VERSION,
                    ),
                    &[],
                )),
                req => unimplemented!("unexpected request: {:?}", req),
            }
        }
    }

    struct ValidGlobalStateResultMock(GlobalStateQueryResult);

    #[async_trait]
    impl NodeClient for ValidGlobalStateResultMock {
        async fn send_request(
            &self,
            req: BinaryRequest,
        ) -> Result<BinaryResponseAndRequest, ClientError> {
            match req {
                BinaryRequest::Get(GetRequest::State(GlobalStateRequest::Item { .. })) => {
                    Ok(BinaryResponseAndRequest::new(
                        BinaryResponse::from_value(self.0.clone(), SUPPORTED_PROTOCOL_VERSION),
                        &[],
                    ))
                }
                req => unimplemented!("unexpected request: {:?}", req),
            }
        }
    }

    struct ValidGlobalStateResultWithBlockMock {
        block: Block,
        result: GlobalStateQueryResult,
    }

    #[async_trait]
    impl NodeClient for ValidGlobalStateResultWithBlockMock {
        async fn send_request(
            &self,
            req: BinaryRequest,
        ) -> Result<BinaryResponseAndRequest, ClientError> {
            match req {
                BinaryRequest::Get(GetRequest::Information { info_type_tag, .. })
                    if InformationRequestTag::try_from(info_type_tag)
                        == Ok(InformationRequestTag::BlockHeader) =>
                {
                    Ok(BinaryResponseAndRequest::new(
                        BinaryResponse::from_value(
                            self.block.clone_header(),
                            SUPPORTED_PROTOCOL_VERSION,
                        ),
                        &[],
                    ))
                }
                BinaryRequest::Get(GetRequest::State(GlobalStateRequest::Item { .. })) => {
                    Ok(BinaryResponseAndRequest::new(
                        BinaryResponse::from_value(self.result.clone(), SUPPORTED_PROTOCOL_VERSION),
                        &[],
                    ))
                }
                req => unimplemented!("unexpected request: {:?}", req),
            }
        }
    }

    struct ValidLegacyAccountMock {
        block: Block,
        account: Account,
    }

    #[async_trait]
    impl NodeClient for ValidLegacyAccountMock {
        async fn send_request(
            &self,
            req: BinaryRequest,
        ) -> Result<BinaryResponseAndRequest, ClientError> {
            match req {
                BinaryRequest::Get(GetRequest::Information { info_type_tag, .. })
                    if InformationRequestTag::try_from(info_type_tag)
                        == Ok(InformationRequestTag::BlockHeader) =>
                {
                    Ok(BinaryResponseAndRequest::new(
                        BinaryResponse::from_value(
                            self.block.clone_header(),
                            SUPPORTED_PROTOCOL_VERSION,
                        ),
                        &[],
                    ))
                }
                BinaryRequest::Get(GetRequest::State(GlobalStateRequest::Item {
                    base_key: Key::Account(_),
                    ..
                })) => Ok(BinaryResponseAndRequest::new(
                    BinaryResponse::from_value(
                        GlobalStateQueryResult::new(
                            StoredValue::Account(self.account.clone()),
                            vec![],
                        ),
                        SUPPORTED_PROTOCOL_VERSION,
                    ),
                    &[],
                )),
                req => unimplemented!("unexpected request: {:?}", req),
            }
        }
    }
}<|MERGE_RESOLUTION|>--- conflicted
+++ resolved
@@ -13,12 +13,12 @@
     ApiVersion, Error, NodeClient, RpcError, RpcWithOptionalParams, RpcWithParams,
     CURRENT_API_VERSION,
 };
+use casper_binary_port::DictionaryItemIdentifier;
 #[cfg(test)]
 use casper_types::testing::TestRng;
 use casper_types::{
     account::{Account, AccountHash},
     addressable_entity::EntityKindTag,
-    binary_port::DictionaryItemIdentifier,
     bytesrepr::Bytes,
     system::{
         auction::{
@@ -1010,20 +1010,13 @@
 
     use crate::{rpcs::ErrorCode, ClientError, SUPPORTED_PROTOCOL_VERSION};
     use casper_binary_port::{
-        BinaryRequest, BinaryResponse, BinaryResponseAndRequest, GetRequest,
+        BinaryRequest, BinaryResponse, BinaryResponseAndRequest, DictionaryQueryResult, GetRequest,
         GlobalStateQueryResult, GlobalStateRequest, InformationRequestTag,
     };
     use casper_types::{
         addressable_entity::{
             ActionThresholds, AssociatedKeys, EntityKindTag, MessageTopics, NamedKeys,
         },
-<<<<<<< HEAD
-=======
-        binary_port::{
-            BinaryRequest, BinaryResponse, BinaryResponseAndRequest, DictionaryQueryResult,
-            GetRequest, GlobalStateQueryResult, GlobalStateRequest, InformationRequestTag,
-        },
->>>>>>> 3cf155ec
         global_state::{TrieMerkleProof, TrieMerkleProofStep},
         system::auction::{Bid, BidKind, ValidatorBid},
         testing::TestRng,
