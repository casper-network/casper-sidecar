--- conflicted
+++ resolved
@@ -87,7 +87,6 @@
         parse_response::<Vec<StoredValue>>(&resp.into())?.ok_or(Error::EmptyEnvelope)
     }
 
-<<<<<<< HEAD
     async fn query_global_state_by_prefix(
         &self,
         state_identifier: Option<GlobalStateIdentifier>,
@@ -103,10 +102,7 @@
         parse_response::<Vec<StoredValue>>(&resp.into())?.ok_or(Error::EmptyEnvelope)
     }
 
-    async fn get_balance(
-=======
     async fn read_balance(
->>>>>>> 2f47b5b9
         &self,
         state_identifier: Option<GlobalStateIdentifier>,
         purse_identifier: PurseIdentifier,
