use crate::{config::ExponentialBackoffConfig, NodeClientConfig, SUPPORTED_PROTOCOL_VERSION};
use anyhow::Error as AnyhowError;
use async_trait::async_trait;
use casper_binary_port::{
    BinaryRequest, BinaryRequestHeader, BinaryResponse, BinaryResponseAndRequest,
    ConsensusValidatorChanges, ErrorCode, GetRequest, GetTrieFullResult, GlobalStateQueryResult,
    GlobalStateRequest, InformationRequest, NodeStatus, PayloadEntity, RecordId,
    SpeculativeExecutionResult, TransactionWithExecutionInfo,
};
use metrics::rpc::{inc_disconnect, observe_reconnect_time};
use serde::de::DeserializeOwned;
use std::{
    convert::{TryFrom, TryInto},
    future::Future,
    net::SocketAddr,
    sync::Arc,
    time::Duration,
};

use casper_types::{
<<<<<<< HEAD
=======
    binary_port::{
        BinaryRequest, BinaryRequestHeader, BinaryResponse, BinaryResponseAndRequest,
        ConsensusValidatorChanges, DictionaryItemIdentifier, DictionaryQueryResult,
        ErrorCode as BinaryPortError, GetRequest, GetTrieFullResult, GlobalStateQueryResult,
        GlobalStateRequest, InformationRequest, NodeStatus, PayloadEntity, RecordId,
        SpeculativeExecutionResult, TransactionWithExecutionInfo,
    },
>>>>>>> 3cf155ec
    bytesrepr::{self, FromBytes, ToBytes},
    AvailableBlockRange, BlockHash, BlockHeader, BlockIdentifier, ChainspecRawBytes, Digest,
    GlobalStateIdentifier, Key, KeyTag, Peers, ProtocolVersion, SignedBlock, StoredValue,
    Transaction, TransactionHash, Transfer,
};
use juliet::{
    io::IoCoreBuilder,
    protocol::ProtocolBuilder,
    rpc::{JulietRpcClient, JulietRpcServer, RpcBuilder},
    ChannelConfiguration, ChannelId,
};
use std::{
    fmt::{self, Display, Formatter},
    time::Instant,
};
use tokio::{
    net::{
        tcp::{OwnedReadHalf, OwnedWriteHalf},
        TcpStream,
    },
    sync::{Notify, RwLock},
};
use tracing::{error, field, info, warn};

#[async_trait]
pub trait NodeClient: Send + Sync {
    async fn send_request(&self, req: BinaryRequest) -> Result<BinaryResponseAndRequest, Error>;

    async fn read_record(
        &self,
        record_id: RecordId,
        key: &[u8],
    ) -> Result<BinaryResponseAndRequest, Error> {
        let get = GetRequest::Record {
            record_type_tag: record_id.into(),
            key: key.to_vec(),
        };
        self.send_request(BinaryRequest::Get(get)).await
    }

    async fn read_info(&self, req: InformationRequest) -> Result<BinaryResponseAndRequest, Error> {
        let get = req.try_into().expect("should always be able to convert");
        self.send_request(BinaryRequest::Get(get)).await
    }

    async fn query_global_state(
        &self,
        state_identifier: Option<GlobalStateIdentifier>,
        base_key: Key,
        path: Vec<String>,
    ) -> Result<Option<GlobalStateQueryResult>, Error> {
        let req = GlobalStateRequest::Item {
            state_identifier,
            base_key,
            path,
        };
        let resp = self
            .send_request(BinaryRequest::Get(GetRequest::State(req)))
            .await?;
        parse_response::<GlobalStateQueryResult>(&resp.into())
    }

    async fn query_global_state_by_tag(
        &self,
        state_identifier: Option<GlobalStateIdentifier>,
        key_tag: KeyTag,
    ) -> Result<Vec<StoredValue>, Error> {
        let get = GlobalStateRequest::AllItems {
            state_identifier,
            key_tag,
        };
        let resp = self
            .send_request(BinaryRequest::Get(GetRequest::State(get)))
            .await?;
        parse_response::<Vec<StoredValue>>(&resp.into())?.ok_or(Error::EmptyEnvelope)
    }

    async fn read_trie_bytes(&self, trie_key: Digest) -> Result<Option<Vec<u8>>, Error> {
        let req = GlobalStateRequest::Trie { trie_key };
        let resp = self
            .send_request(BinaryRequest::Get(GetRequest::State(req)))
            .await?;
        let res = parse_response::<GetTrieFullResult>(&resp.into())?.ok_or(Error::EmptyEnvelope)?;
        Ok(res.into_inner().map(<Vec<u8>>::from))
    }

    async fn query_dictionary_item(
        &self,
        state_identifier: Option<GlobalStateIdentifier>,
        identifier: DictionaryItemIdentifier,
    ) -> Result<Option<DictionaryQueryResult>, Error> {
        let get = GlobalStateRequest::DictionaryItem {
            state_identifier,
            identifier,
        };
        let resp = self
            .send_request(BinaryRequest::Get(GetRequest::State(get)))
            .await?;
        parse_response::<DictionaryQueryResult>(&resp.into())
    }

    async fn try_accept_transaction(&self, transaction: Transaction) -> Result<(), Error> {
        let request = BinaryRequest::TryAcceptTransaction { transaction };
        let response = self.send_request(request).await?;

        if response.is_success() {
            return Ok(());
        } else {
            return Err(Error::from_error_code(response.error_code()));
        }
    }

    async fn exec_speculatively(
        &self,
        transaction: Transaction,
    ) -> Result<SpeculativeExecutionResult, Error> {
        let request = BinaryRequest::TrySpeculativeExec { transaction };
        let resp = self.send_request(request).await?;
        parse_response::<SpeculativeExecutionResult>(&resp.into())?.ok_or(Error::EmptyEnvelope)
    }

    async fn read_block_transfers(&self, hash: BlockHash) -> Result<Option<Vec<Transfer>>, Error> {
        let key = hash.to_bytes().expect("should always serialize a digest");
        let resp = self.read_record(RecordId::Transfer, &key).await?;
        parse_response_bincode::<Vec<Transfer>>(&resp.into())
    }

    async fn read_block_header(
        &self,
        block_identifier: Option<BlockIdentifier>,
    ) -> Result<Option<BlockHeader>, Error> {
        let resp = self
            .read_info(InformationRequest::BlockHeader(block_identifier))
            .await?;
        parse_response::<BlockHeader>(&resp.into())
    }

    async fn read_signed_block(
        &self,
        block_identifier: Option<BlockIdentifier>,
    ) -> Result<Option<SignedBlock>, Error> {
        let resp = self
            .read_info(InformationRequest::SignedBlock(block_identifier))
            .await?;
        parse_response::<SignedBlock>(&resp.into())
    }

    async fn read_transaction_with_execution_info(
        &self,
        hash: TransactionHash,
        with_finalized_approvals: bool,
    ) -> Result<Option<TransactionWithExecutionInfo>, Error> {
        let resp = self
            .read_info(InformationRequest::Transaction {
                hash,
                with_finalized_approvals,
            })
            .await?;
        parse_response::<TransactionWithExecutionInfo>(&resp.into())
    }

    async fn read_peers(&self) -> Result<Peers, Error> {
        let resp = self.read_info(InformationRequest::Peers).await?;
        parse_response::<Peers>(&resp.into())?.ok_or(Error::EmptyEnvelope)
    }

    async fn read_available_block_range(&self) -> Result<AvailableBlockRange, Error> {
        let resp = self
            .read_info(InformationRequest::AvailableBlockRange)
            .await?;
        parse_response::<AvailableBlockRange>(&resp.into())?.ok_or(Error::EmptyEnvelope)
    }

    async fn read_chainspec_bytes(&self) -> Result<ChainspecRawBytes, Error> {
        let resp = self
            .read_info(InformationRequest::ChainspecRawBytes)
            .await?;
        parse_response::<ChainspecRawBytes>(&resp.into())?.ok_or(Error::EmptyEnvelope)
    }

    async fn read_validator_changes(&self) -> Result<ConsensusValidatorChanges, Error> {
        let resp = self
            .read_info(InformationRequest::ConsensusValidatorChanges)
            .await?;
        parse_response::<ConsensusValidatorChanges>(&resp.into())?.ok_or(Error::EmptyEnvelope)
    }

    async fn read_latest_switch_block_header(&self) -> Result<Option<BlockHeader>, Error> {
        let resp = self
            .read_info(InformationRequest::LatestSwitchBlockHeader)
            .await?;
        parse_response::<BlockHeader>(&resp.into())
    }

    async fn read_node_status(&self) -> Result<NodeStatus, Error> {
        let resp = self.read_info(InformationRequest::NodeStatus).await?;
        parse_response::<NodeStatus>(&resp.into())?.ok_or(Error::EmptyEnvelope)
    }
}

#[derive(Debug, thiserror::Error, PartialEq, Eq)]
pub enum Error {
    #[error("request error: {0}")]
    RequestFailed(String),
    #[error("failed to deserialize the envelope of a response: {0}")]
    EnvelopeDeserialization(String),
    #[error("failed to deserialize a response: {0}")]
    Deserialization(String),
    #[error("failed to serialize a request: {0}")]
    Serialization(String),
    #[error("unexpectedly received no response body")]
    NoResponseBody,
    #[error("unexpectedly received an empty envelope")]
    EmptyEnvelope,
    #[error("unexpected payload variant received in the response: {0}")]
    UnexpectedVariantReceived(u8),
    #[error("attempted to use a function that's disabled on the node")]
    FunctionIsDisabled,
    #[error("could not find the provided state root hash")]
    UnknownStateRootHash,
    #[error("the provided global state query failed to execute")]
    QueryFailedToExecute,
    #[error("could not execute the provided transaction")]
    InvalidTransaction,
    #[error("speculative execution has failed: {0}")]
    SpecExecutionFailed(String),
    #[error("received a response with an unsupported protocol version: {0}")]
    UnsupportedProtocolVersion(ProtocolVersion),
    #[error("received an unexpected node error: {message} ({code})")]
    UnexpectedNodeError { message: String, code: u8 },
}

impl Error {
    fn from_error_code(code: u8) -> Self {
        match ErrorCode::try_from(code) {
            Ok(ErrorCode::FunctionDisabled) => Self::FunctionIsDisabled,
            Ok(ErrorCode::InvalidTransaction) => Self::InvalidTransaction,
            Ok(ErrorCode::RootNotFound) => Self::UnknownStateRootHash,
            Ok(ErrorCode::FailedQuery) => Self::QueryFailedToExecute,
            Ok(err @ (ErrorCode::WasmPreprocessing | ErrorCode::InvalidItemVariant)) => {
                Self::SpecExecutionFailed(err.to_string())
            }
            Ok(err) => Self::UnexpectedNodeError {
                message: err.to_string(),
                code,
            },
            Err(err) => Self::UnexpectedNodeError {
                message: err.to_string(),
                code,
            },
        }
    }
}

const CHANNEL_COUNT: usize = 1;

#[derive(Debug)]
pub struct JulietNodeClient {
    client: Arc<RwLock<JulietRpcClient<CHANNEL_COUNT>>>,
    shutdown: Arc<Notify>,
}

impl JulietNodeClient {
    pub async fn new(
        config: NodeClientConfig,
    ) -> Result<(Self, impl Future<Output = Result<(), AnyhowError>>), AnyhowError> {
        let protocol_builder = ProtocolBuilder::<1>::with_default_channel_config(
            ChannelConfiguration::default()
                .with_request_limit(config.request_limit)
                .with_max_request_payload_size(config.max_request_size_bytes)
                .with_max_response_payload_size(config.max_response_size_bytes),
        );
        let io_builder = IoCoreBuilder::new(protocol_builder)
            .buffer_size(ChannelId::new(0), config.request_buffer_size);
        let rpc_builder = RpcBuilder::new(io_builder);

        let stream =
            Self::connect_with_retries(config.address, &config.exponential_backoff).await?;
        let (reader, writer) = stream.into_split();
        let (client, server) = rpc_builder.build(reader, writer);
        let client = Arc::new(RwLock::new(client));
        let shutdown = Arc::new(Notify::new());
        let server_loop = Self::server_loop(
            config.address,
            config.exponential_backoff.clone(),
            rpc_builder,
            Arc::clone(&client),
            server,
            shutdown.clone(),
        );

        Ok((Self { client, shutdown }, server_loop))
    }

    async fn reconnect(
        addr: SocketAddr,
        config: ExponentialBackoffConfig,
        rpc_builder: &RpcBuilder<CHANNEL_COUNT>,
    ) -> Result<
        (
            JulietRpcClient<CHANNEL_COUNT>,
            JulietRpcServer<CHANNEL_COUNT, OwnedReadHalf, OwnedWriteHalf>,
        ),
        AnyhowError,
    > {
        let disconnected_start = Instant::now();
        inc_disconnect();
        error!("node connection closed, will attempt to reconnect");
        let (reader, writer) = Self::connect_with_retries(addr, &config)
            .await?
            .into_split();
        let (new_client, new_server) = rpc_builder.build(reader, writer);

        info!("connection with the node has been re-established");
        observe_reconnect_time(disconnected_start.elapsed());
        Ok((new_client, new_server))
    }

    async fn server_loop(
        addr: SocketAddr,
        config: ExponentialBackoffConfig,
        rpc_builder: RpcBuilder<CHANNEL_COUNT>,
        client: Arc<RwLock<JulietRpcClient<CHANNEL_COUNT>>>,
        mut server: JulietRpcServer<CHANNEL_COUNT, OwnedReadHalf, OwnedWriteHalf>,
        shutdown: Arc<Notify>,
    ) -> Result<(), AnyhowError> {
        loop {
            tokio::select! {
                req = server.next_request() => match req {
                    Err(err) => {
                        warn!(%addr, err=display_error(&err), "binary port client handler error");
                        let (new_client, new_server) = Self::reconnect(addr, config.clone(), &rpc_builder).await?;
                        *client.write().await = new_client;
                        server = new_server;
                    }
                    Ok(None) => {
                        let (new_client, new_server) = Self::reconnect(addr, config.clone(), &rpc_builder).await?;
                        *client.write().await = new_client;
                        server = new_server;
                    }
                    Ok(Some(_)) => {
                        error!("node client received a request from the node, it's going to be ignored")
                    }
                },
                _ = shutdown.notified() => {
                    info!("node client shutdown has been requested");
                    return Ok(())
                }
            }
        }
    }

    async fn connect_with_retries(
        addr: SocketAddr,
        config: &ExponentialBackoffConfig,
    ) -> Result<TcpStream, AnyhowError> {
        let mut wait = config.initial_delay_ms;
        let mut current_attempt = 1;
        loop {
            match TcpStream::connect(addr).await {
                Ok(server) => return Ok(server),
                Err(err) => {
                    warn!(%err, "failed to connect to the node, waiting {wait}ms before retrying");
                    current_attempt += 1;
                    if !config.max_attempts.can_attempt(current_attempt) {
                        anyhow::bail!(
                            "Couldn't connect to node {} after {} attempts",
                            addr,
                            current_attempt - 1
                        );
                    }
                    tokio::time::sleep(Duration::from_millis(wait)).await;
                    wait = (wait * config.coefficient).min(config.max_delay_ms);
                }
            }
        }
    }
}

#[async_trait]
impl NodeClient for JulietNodeClient {
    async fn send_request(&self, req: BinaryRequest) -> Result<BinaryResponseAndRequest, Error> {
        let payload = encode_request(&req).expect("should always serialize a request");
        let request_guard = self
            .client
            .read()
            .await
            .create_request(ChannelId::new(0))
            .with_payload(payload.into())
            .queue_for_sending()
            .await;
        let response = request_guard
            .wait_for_response()
            .await
            .map_err(|err| Error::RequestFailed(err.to_string()))?
            .ok_or(Error::NoResponseBody)?;
        let resp = bytesrepr::deserialize_from_slice(&response)
            .map_err(|err| Error::EnvelopeDeserialization(err.to_string()))?;
        handle_response(resp, &self.shutdown)
    }
}

fn handle_response(
    resp: BinaryResponseAndRequest,
    shutdown: &Notify,
) -> Result<BinaryResponseAndRequest, Error> {
    let version = resp.response().protocol_version();

    if version.is_compatible_with(&SUPPORTED_PROTOCOL_VERSION) {
        Ok(resp)
    } else {
        info!("received a response with incompatible major version from the node {version}, shutting down");
        shutdown.notify_one();
        Err(Error::UnsupportedProtocolVersion(version))
    }
}

fn encode_request(req: &BinaryRequest) -> Result<Vec<u8>, bytesrepr::Error> {
    let header = BinaryRequestHeader::new(SUPPORTED_PROTOCOL_VERSION, req.tag());
    let mut bytes = Vec::with_capacity(header.serialized_length() + req.serialized_length());
    header.write_bytes(&mut bytes)?;
    req.write_bytes(&mut bytes)?;
    Ok(bytes)
}

fn parse_response<A>(resp: &BinaryResponse) -> Result<Option<A>, Error>
where
    A: FromBytes + PayloadEntity,
{
    if resp.is_not_found() {
        return Ok(None);
    }
    if !resp.is_success() {
        return Err(Error::from_error_code(resp.error_code()));
    }
    match resp.returned_data_type_tag() {
        Some(found) if found == u8::from(A::PAYLOAD_TYPE) => {
            bytesrepr::deserialize_from_slice(resp.payload())
                .map(Some)
                .map_err(|err| Error::Deserialization(err.to_string()))
        }
        Some(other) => Err(Error::UnexpectedVariantReceived(other)),
        _ => Ok(None),
    }
}

fn parse_response_bincode<A>(resp: &BinaryResponse) -> Result<Option<A>, Error>
where
    A: DeserializeOwned + PayloadEntity,
{
    if resp.is_not_found() {
        return Ok(None);
    }
    if !resp.is_success() {
        return Err(Error::from_error_code(resp.error_code()));
    }
    match resp.returned_data_type_tag() {
        Some(found) if found == u8::from(A::PAYLOAD_TYPE) => bincode::deserialize(resp.payload())
            .map(Some)
            .map_err(|err| Error::Deserialization(err.to_string())),
        Some(other) => Err(Error::UnexpectedVariantReceived(other)),
        _ => Ok(None),
    }
}

/// Wraps an error to ensure it gets properly captured by tracing.
pub(crate) fn display_error<'a, T>(err: &'a T) -> field::DisplayValue<ErrFormatter<'a, T>>
where
    T: std::error::Error + 'a,
{
    field::display(ErrFormatter(err))
}

/// An error formatter.
#[derive(Clone, Copy, Debug)]
pub(crate) struct ErrFormatter<'a, T>(pub &'a T);

impl<'a, T> Display for ErrFormatter<'a, T>
where
    T: std::error::Error,
{
    fn fmt(&self, f: &mut Formatter<'_>) -> fmt::Result {
        let mut opt_source: Option<&(dyn std::error::Error)> = Some(self.0);

        while let Some(source) = opt_source {
            write!(f, "{}", source)?;
            opt_source = source.source();

            if opt_source.is_some() {
                f.write_str(": ")?;
            }
        }

        Ok(())
    }
}

#[cfg(test)]
mod tests {
    use crate::testing::{get_port, start_mock_binary_port_responding_with_stored_value};

    use super::*;
    use casper_types::testing::TestRng;
    use casper_types::{CLValue, SemVer};
    use futures::FutureExt;
    use tokio::time::sleep;

    #[tokio::test]
    async fn should_reject_bad_major_version() {
        let notify = Notify::new();
        let bad_version = ProtocolVersion::from_parts(10, 0, 0);

        let result = handle_response(
            BinaryResponseAndRequest::new(
                BinaryResponse::from_value(AvailableBlockRange::RANGE_0_0, bad_version),
                &[],
            ),
            &notify,
        );

        assert_eq!(result, Err(Error::UnsupportedProtocolVersion(bad_version)));
        assert_eq!(notify.notified().now_or_never(), Some(()))
    }

    #[tokio::test]
    async fn should_accept_different_minor_version() {
        let notify = Notify::new();
        let version = ProtocolVersion::new(SemVer {
            minor: SUPPORTED_PROTOCOL_VERSION.value().minor + 1,
            ..SUPPORTED_PROTOCOL_VERSION.value()
        });

        let result = handle_response(
            BinaryResponseAndRequest::new(
                BinaryResponse::from_value(AvailableBlockRange::RANGE_0_0, version),
                &[],
            ),
            &notify,
        );

        assert_eq!(
            result,
            Ok(BinaryResponseAndRequest::new(
                BinaryResponse::from_value(AvailableBlockRange::RANGE_0_0, version),
                &[],
            ))
        );
        assert_eq!(notify.notified().now_or_never(), None)
    }

    #[tokio::test]
    async fn should_accept_different_patch_version() {
        let notify = Notify::new();
        let version = ProtocolVersion::new(SemVer {
            patch: SUPPORTED_PROTOCOL_VERSION.value().patch + 1,
            ..SUPPORTED_PROTOCOL_VERSION.value()
        });

        let result = handle_response(
            BinaryResponseAndRequest::new(
                BinaryResponse::from_value(AvailableBlockRange::RANGE_0_0, version),
                &[],
            ),
            &notify,
        );

        assert_eq!(
            result,
            Ok(BinaryResponseAndRequest::new(
                BinaryResponse::from_value(AvailableBlockRange::RANGE_0_0, version),
                &[],
            ))
        );
        assert_eq!(notify.notified().now_or_never(), None)
    }

    #[tokio::test]
    async fn given_client_and_no_node_should_fail_after_tries() {
        let config = NodeClientConfig::finite_retries_config(1111, 2);
        let res = JulietNodeClient::new(config).await;

        assert!(res.is_err());
        let error_message = res.err().unwrap().to_string();

        assert!(error_message.starts_with("Couldn't connect to node"));
        assert!(error_message.ends_with(" after 2 attempts"));
    }

    #[tokio::test]
    async fn given_client_and_node_should_connect_and_do_request() {
        let port = get_port();
        let mut rng = TestRng::new();
        let _mock_server_handle = start_mock_binary_port_responding_with_stored_value(port).await;
        let config = NodeClientConfig::finite_retries_config(port, 2);
        let (c, server_loop) = JulietNodeClient::new(config).await.unwrap();
        tokio::spawn(async move {
            server_loop.await.unwrap();
        });

        let res = query_global_state_for_string_value(&mut rng, &c)
            .await
            .unwrap();

        assert_eq!(res, StoredValue::CLValue(CLValue::from_t("Foo").unwrap()))
    }

    #[tokio::test]
    async fn given_client_should_try_until_node_starts() {
        let mut rng = TestRng::new();
        let port = get_port();
        tokio::spawn(async move {
            sleep(Duration::from_secs(5)).await;
            let _mock_server_handle =
                start_mock_binary_port_responding_with_stored_value(port).await;
        });
        let config = NodeClientConfig::finite_retries_config(port, 5);
        let (client, server_loop) = JulietNodeClient::new(config).await.unwrap();
        tokio::spawn(async move {
            server_loop.await.unwrap();
        });

        let res = query_global_state_for_string_value(&mut rng, &client)
            .await
            .unwrap();

        assert_eq!(res, StoredValue::CLValue(CLValue::from_t("Foo").unwrap()))
    }

    async fn query_global_state_for_string_value(
        rng: &mut TestRng,
        client: &JulietNodeClient,
    ) -> Result<StoredValue, Error> {
        let state_root_hash = Digest::random(rng);
        let base_key = Key::ChecksumRegistry;
        client
            .query_global_state(
                Some(GlobalStateIdentifier::StateRootHash(state_root_hash)),
                base_key,
                vec![],
            )
            .await?
            .ok_or(Error::NoResponseBody)
            .map(|query_res| query_res.into_inner().0)
    }
}<|MERGE_RESOLUTION|>--- conflicted
+++ resolved
@@ -1,12 +1,6 @@
 use crate::{config::ExponentialBackoffConfig, NodeClientConfig, SUPPORTED_PROTOCOL_VERSION};
 use anyhow::Error as AnyhowError;
 use async_trait::async_trait;
-use casper_binary_port::{
-    BinaryRequest, BinaryRequestHeader, BinaryResponse, BinaryResponseAndRequest,
-    ConsensusValidatorChanges, ErrorCode, GetRequest, GetTrieFullResult, GlobalStateQueryResult,
-    GlobalStateRequest, InformationRequest, NodeStatus, PayloadEntity, RecordId,
-    SpeculativeExecutionResult, TransactionWithExecutionInfo,
-};
 use metrics::rpc::{inc_disconnect, observe_reconnect_time};
 use serde::de::DeserializeOwned;
 use std::{
@@ -17,17 +11,13 @@
     time::Duration,
 };
 
+use casper_binary_port::{
+    BinaryRequest, BinaryRequestHeader, BinaryResponse, BinaryResponseAndRequest,
+    ConsensusValidatorChanges, DictionaryItemIdentifier, DictionaryQueryResult, ErrorCode,
+    GetRequest, GetTrieFullResult, GlobalStateQueryResult, GlobalStateRequest, InformationRequest,
+    NodeStatus, PayloadEntity, RecordId, SpeculativeExecutionResult, TransactionWithExecutionInfo,
+};
 use casper_types::{
-<<<<<<< HEAD
-=======
-    binary_port::{
-        BinaryRequest, BinaryRequestHeader, BinaryResponse, BinaryResponseAndRequest,
-        ConsensusValidatorChanges, DictionaryItemIdentifier, DictionaryQueryResult,
-        ErrorCode as BinaryPortError, GetRequest, GetTrieFullResult, GlobalStateQueryResult,
-        GlobalStateRequest, InformationRequest, NodeStatus, PayloadEntity, RecordId,
-        SpeculativeExecutionResult, TransactionWithExecutionInfo,
-    },
->>>>>>> 3cf155ec
     bytesrepr::{self, FromBytes, ToBytes},
     AvailableBlockRange, BlockHash, BlockHeader, BlockIdentifier, ChainspecRawBytes, Digest,
     GlobalStateIdentifier, Key, KeyTag, Peers, ProtocolVersion, SignedBlock, StoredValue,
