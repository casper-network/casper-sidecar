use crate::{config::ExponentialBackoffConfig, NodeClientConfig, SUPPORTED_PROTOCOL_VERSION};
use anyhow::Error as AnyhowError;
use async_trait::async_trait;
<<<<<<< HEAD
use casper_binary_port::{
    BalanceResponse, BinaryRequest, BinaryRequestHeader, BinaryResponse, BinaryResponseAndRequest,
    ConsensusValidatorChanges, ErrorCode, GetRequest, GetTrieFullResult, GlobalStateQueryResult,
    GlobalStateRequest, InformationRequest, NodeStatus, PayloadEntity, PurseIdentifier, RecordId,
    SpeculativeExecutionResult, TransactionWithExecutionInfo,
};
=======
>>>>>>> 43e8ee82
use metrics::rpc::{inc_disconnect, observe_reconnect_time};
use serde::de::DeserializeOwned;
use std::{
    convert::{TryFrom, TryInto},
    future::Future,
    net::SocketAddr,
    sync::Arc,
    time::Duration,
};

use casper_binary_port::{
    BinaryRequest, BinaryRequestHeader, BinaryResponse, BinaryResponseAndRequest,
    ConsensusValidatorChanges, DictionaryItemIdentifier, DictionaryQueryResult, ErrorCode,
    GetRequest, GetTrieFullResult, GlobalStateQueryResult, GlobalStateRequest, InformationRequest,
    NodeStatus, PayloadEntity, RecordId, SpeculativeExecutionResult, TransactionWithExecutionInfo,
};
use casper_types::{
    bytesrepr::{self, FromBytes, ToBytes},
    AvailableBlockRange, BlockHash, BlockHeader, BlockIdentifier, ChainspecRawBytes, Digest,
    GlobalStateIdentifier, Key, KeyTag, Peers, ProtocolVersion, SignedBlock, StoredValue,
    Timestamp, Transaction, TransactionHash, Transfer,
};
use juliet::{
    io::IoCoreBuilder,
    protocol::ProtocolBuilder,
    rpc::{JulietRpcClient, JulietRpcServer, RpcBuilder},
    ChannelConfiguration, ChannelId,
};
use std::{
    fmt::{self, Display, Formatter},
    time::Instant,
};
use tokio::{
    net::{
        tcp::{OwnedReadHalf, OwnedWriteHalf},
        TcpStream,
    },
    sync::{Notify, RwLock},
};
use tracing::{error, field, info, warn};

#[async_trait]
pub trait NodeClient: Send + Sync {
    async fn send_request(&self, req: BinaryRequest) -> Result<BinaryResponseAndRequest, Error>;

    async fn read_record(
        &self,
        record_id: RecordId,
        key: &[u8],
    ) -> Result<BinaryResponseAndRequest, Error> {
        let get = GetRequest::Record {
            record_type_tag: record_id.into(),
            key: key.to_vec(),
        };
        self.send_request(BinaryRequest::Get(get)).await
    }

    async fn read_info(&self, req: InformationRequest) -> Result<BinaryResponseAndRequest, Error> {
        let get = req.try_into().expect("should always be able to convert");
        self.send_request(BinaryRequest::Get(get)).await
    }

    async fn query_global_state(
        &self,
        state_identifier: Option<GlobalStateIdentifier>,
        base_key: Key,
        path: Vec<String>,
    ) -> Result<Option<GlobalStateQueryResult>, Error> {
        let req = GlobalStateRequest::Item {
            state_identifier,
            base_key,
            path,
        };
        let resp = self
            .send_request(BinaryRequest::Get(GetRequest::State(Box::new(req))))
            .await?;
        parse_response::<GlobalStateQueryResult>(&resp.into())
    }

    async fn query_global_state_by_tag(
        &self,
        state_identifier: Option<GlobalStateIdentifier>,
        key_tag: KeyTag,
    ) -> Result<Vec<StoredValue>, Error> {
        let get = GlobalStateRequest::AllItems {
            state_identifier,
            key_tag,
        };
        let resp = self
            .send_request(BinaryRequest::Get(GetRequest::State(Box::new(get))))
            .await?;
        parse_response::<Vec<StoredValue>>(&resp.into())?.ok_or(Error::EmptyEnvelope)
    }

    async fn get_balance_by_state_root(
        &self,
        state_identifier: Option<GlobalStateIdentifier>,
        purse_identifier: PurseIdentifier,
        timestamp: Timestamp,
    ) -> Result<BalanceResponse, Error> {
        let get = GlobalStateRequest::BalanceByStateRoot {
            state_identifier,
            purse_identifier,
            timestamp,
        };
        let resp = self
            .send_request(BinaryRequest::Get(GetRequest::State(Box::new(get))))
            .await?;
        parse_response::<BalanceResponse>(&resp.into())?.ok_or(Error::EmptyEnvelope)
    }

    async fn get_balance_by_block(
        &self,
        block_identifier: Option<BlockIdentifier>,
        purse_identifier: PurseIdentifier,
    ) -> Result<BalanceResponse, Error> {
        let get = GlobalStateRequest::BalanceByBlock {
            block_identifier,
            purse_identifier,
        };
        let resp = self
            .send_request(BinaryRequest::Get(GetRequest::State(Box::new(get))))
            .await?;
        parse_response::<BalanceResponse>(&resp.into())?.ok_or(Error::EmptyEnvelope)
    }

    async fn read_trie_bytes(&self, trie_key: Digest) -> Result<Option<Vec<u8>>, Error> {
        let req = GlobalStateRequest::Trie { trie_key };
        let resp = self
            .send_request(BinaryRequest::Get(GetRequest::State(Box::new(req))))
            .await?;
        let res = parse_response::<GetTrieFullResult>(&resp.into())?.ok_or(Error::EmptyEnvelope)?;
        Ok(res.into_inner().map(<Vec<u8>>::from))
    }

    async fn query_dictionary_item(
        &self,
        state_identifier: Option<GlobalStateIdentifier>,
        identifier: DictionaryItemIdentifier,
    ) -> Result<Option<DictionaryQueryResult>, Error> {
        let get = GlobalStateRequest::DictionaryItem {
            state_identifier,
            identifier,
        };
        let resp = self
            .send_request(BinaryRequest::Get(GetRequest::State(get)))
            .await?;
        parse_response::<DictionaryQueryResult>(&resp.into())
    }

    async fn try_accept_transaction(&self, transaction: Transaction) -> Result<(), Error> {
        let request = BinaryRequest::TryAcceptTransaction { transaction };
        let response = self.send_request(request).await?;

        if response.is_success() {
            return Ok(());
        } else {
            return Err(Error::from_error_code(response.error_code()));
        }
    }

    async fn exec_speculatively(
        &self,
        transaction: Transaction,
    ) -> Result<SpeculativeExecutionResult, Error> {
        let request = BinaryRequest::TrySpeculativeExec { transaction };
        let resp = self.send_request(request).await?;
        parse_response::<SpeculativeExecutionResult>(&resp.into())?.ok_or(Error::EmptyEnvelope)
    }

    async fn read_block_transfers(&self, hash: BlockHash) -> Result<Option<Vec<Transfer>>, Error> {
        let key = hash.to_bytes().expect("should always serialize a digest");
        let resp = self.read_record(RecordId::Transfer, &key).await?;
        parse_response_bincode::<Vec<Transfer>>(&resp.into())
    }

    async fn read_block_header(
        &self,
        block_identifier: Option<BlockIdentifier>,
    ) -> Result<Option<BlockHeader>, Error> {
        let resp = self
            .read_info(InformationRequest::BlockHeader(block_identifier))
            .await?;
        parse_response::<BlockHeader>(&resp.into())
    }

    async fn read_signed_block(
        &self,
        block_identifier: Option<BlockIdentifier>,
    ) -> Result<Option<SignedBlock>, Error> {
        let resp = self
            .read_info(InformationRequest::SignedBlock(block_identifier))
            .await?;
        parse_response::<SignedBlock>(&resp.into())
    }

    async fn read_transaction_with_execution_info(
        &self,
        hash: TransactionHash,
        with_finalized_approvals: bool,
    ) -> Result<Option<TransactionWithExecutionInfo>, Error> {
        let resp = self
            .read_info(InformationRequest::Transaction {
                hash,
                with_finalized_approvals,
            })
            .await?;
        parse_response::<TransactionWithExecutionInfo>(&resp.into())
    }

    async fn read_peers(&self) -> Result<Peers, Error> {
        let resp = self.read_info(InformationRequest::Peers).await?;
        parse_response::<Peers>(&resp.into())?.ok_or(Error::EmptyEnvelope)
    }

    async fn read_available_block_range(&self) -> Result<AvailableBlockRange, Error> {
        let resp = self
            .read_info(InformationRequest::AvailableBlockRange)
            .await?;
        parse_response::<AvailableBlockRange>(&resp.into())?.ok_or(Error::EmptyEnvelope)
    }

    async fn read_chainspec_bytes(&self) -> Result<ChainspecRawBytes, Error> {
        let resp = self
            .read_info(InformationRequest::ChainspecRawBytes)
            .await?;
        parse_response::<ChainspecRawBytes>(&resp.into())?.ok_or(Error::EmptyEnvelope)
    }

    async fn read_validator_changes(&self) -> Result<ConsensusValidatorChanges, Error> {
        let resp = self
            .read_info(InformationRequest::ConsensusValidatorChanges)
            .await?;
        parse_response::<ConsensusValidatorChanges>(&resp.into())?.ok_or(Error::EmptyEnvelope)
    }

    async fn read_latest_switch_block_header(&self) -> Result<Option<BlockHeader>, Error> {
        let resp = self
            .read_info(InformationRequest::LatestSwitchBlockHeader)
            .await?;
        parse_response::<BlockHeader>(&resp.into())
    }

    async fn read_node_status(&self) -> Result<NodeStatus, Error> {
        let resp = self.read_info(InformationRequest::NodeStatus).await?;
        parse_response::<NodeStatus>(&resp.into())?.ok_or(Error::EmptyEnvelope)
    }
}

#[derive(Debug, thiserror::Error, PartialEq, Eq)]
pub enum Error {
    #[error("request error: {0}")]
    RequestFailed(String),
    #[error("failed to deserialize the envelope of a response: {0}")]
    EnvelopeDeserialization(String),
    #[error("failed to deserialize a response: {0}")]
    Deserialization(String),
    #[error("failed to serialize a request: {0}")]
    Serialization(String),
    #[error("unexpectedly received no response body")]
    NoResponseBody,
    #[error("unexpectedly received an empty envelope")]
    EmptyEnvelope,
    #[error("unexpected payload variant received in the response: {0}")]
    UnexpectedVariantReceived(u8),
    #[error("attempted to use a function that's disabled on the node")]
    FunctionIsDisabled,
    #[error("could not find the provided state root hash")]
    UnknownStateRootHash,
    #[error("the provided global state query failed to execute")]
    QueryFailedToExecute,
    #[error("could not execute the provided transaction")]
    InvalidTransaction,
    #[error("speculative execution has failed: {0}")]
    SpecExecutionFailed(String),
    #[error("received a response with an unsupported protocol version: {0}")]
    UnsupportedProtocolVersion(ProtocolVersion),
    #[error("received an unexpected node error: {message} ({code})")]
    UnexpectedNodeError { message: String, code: u8 },
}

impl Error {
    fn from_error_code(code: u8) -> Self {
        match ErrorCode::try_from(code) {
            Ok(ErrorCode::FunctionDisabled) => Self::FunctionIsDisabled,
            Ok(ErrorCode::InvalidTransaction) => Self::InvalidTransaction,
            Ok(ErrorCode::RootNotFound) => Self::UnknownStateRootHash,
            Ok(ErrorCode::FailedQuery) => Self::QueryFailedToExecute,
            Ok(err @ (ErrorCode::WasmPreprocessing | ErrorCode::InvalidItemVariant)) => {
                Self::SpecExecutionFailed(err.to_string())
            }
            Ok(err) => Self::UnexpectedNodeError {
                message: err.to_string(),
                code,
            },
            Err(err) => Self::UnexpectedNodeError {
                message: err.to_string(),
                code,
            },
        }
    }
}

const CHANNEL_COUNT: usize = 1;

#[derive(Debug)]
pub struct JulietNodeClient {
    client: Arc<RwLock<JulietRpcClient<CHANNEL_COUNT>>>,
    shutdown: Arc<Notify>,
}

impl JulietNodeClient {
    pub async fn new(
        config: NodeClientConfig,
    ) -> Result<(Self, impl Future<Output = Result<(), AnyhowError>>), AnyhowError> {
        let protocol_builder = ProtocolBuilder::<1>::with_default_channel_config(
            ChannelConfiguration::default()
                .with_request_limit(config.request_limit)
                .with_max_request_payload_size(config.max_request_size_bytes)
                .with_max_response_payload_size(config.max_response_size_bytes),
        );
        let io_builder = IoCoreBuilder::new(protocol_builder)
            .buffer_size(ChannelId::new(0), config.request_buffer_size);
        let rpc_builder = RpcBuilder::new(io_builder);

        let stream =
            Self::connect_with_retries(config.address, &config.exponential_backoff).await?;
        let (reader, writer) = stream.into_split();
        let (client, server) = rpc_builder.build(reader, writer);
        let client = Arc::new(RwLock::new(client));
        let shutdown = Arc::new(Notify::new());
        let server_loop = Self::server_loop(
            config.address,
            config.exponential_backoff.clone(),
            rpc_builder,
            Arc::clone(&client),
            server,
            shutdown.clone(),
        );

        Ok((Self { client, shutdown }, server_loop))
    }

    async fn reconnect(
        addr: SocketAddr,
        config: ExponentialBackoffConfig,
        rpc_builder: &RpcBuilder<CHANNEL_COUNT>,
    ) -> Result<
        (
            JulietRpcClient<CHANNEL_COUNT>,
            JulietRpcServer<CHANNEL_COUNT, OwnedReadHalf, OwnedWriteHalf>,
        ),
        AnyhowError,
    > {
        let disconnected_start = Instant::now();
        inc_disconnect();
        error!("node connection closed, will attempt to reconnect");
        let (reader, writer) = Self::connect_with_retries(addr, &config)
            .await?
            .into_split();
        let (new_client, new_server) = rpc_builder.build(reader, writer);

        info!("connection with the node has been re-established");
        observe_reconnect_time(disconnected_start.elapsed());
        Ok((new_client, new_server))
    }

    async fn server_loop(
        addr: SocketAddr,
        config: ExponentialBackoffConfig,
        rpc_builder: RpcBuilder<CHANNEL_COUNT>,
        client: Arc<RwLock<JulietRpcClient<CHANNEL_COUNT>>>,
        mut server: JulietRpcServer<CHANNEL_COUNT, OwnedReadHalf, OwnedWriteHalf>,
        shutdown: Arc<Notify>,
    ) -> Result<(), AnyhowError> {
        loop {
            tokio::select! {
                req = server.next_request() => match req {
                    Err(err) => {
                        warn!(%addr, err=display_error(&err), "binary port client handler error");
                        let (new_client, new_server) = Self::reconnect(addr, config.clone(), &rpc_builder).await?;
                        *client.write().await = new_client;
                        server = new_server;
                    }
                    Ok(None) => {
                        let (new_client, new_server) = Self::reconnect(addr, config.clone(), &rpc_builder).await?;
                        *client.write().await = new_client;
                        server = new_server;
                    }
                    Ok(Some(_)) => {
                        error!("node client received a request from the node, it's going to be ignored")
                    }
                },
                _ = shutdown.notified() => {
                    info!("node client shutdown has been requested");
                    return Ok(())
                }
            }
        }
    }

    async fn connect_with_retries(
        addr: SocketAddr,
        config: &ExponentialBackoffConfig,
    ) -> Result<TcpStream, AnyhowError> {
        let mut wait = config.initial_delay_ms;
        let mut current_attempt = 1;
        loop {
            match TcpStream::connect(addr).await {
                Ok(server) => return Ok(server),
                Err(err) => {
                    warn!(%err, "failed to connect to the node, waiting {wait}ms before retrying");
                    current_attempt += 1;
                    if !config.max_attempts.can_attempt(current_attempt) {
                        anyhow::bail!(
                            "Couldn't connect to node {} after {} attempts",
                            addr,
                            current_attempt - 1
                        );
                    }
                    tokio::time::sleep(Duration::from_millis(wait)).await;
                    wait = (wait * config.coefficient).min(config.max_delay_ms);
                }
            }
        }
    }
}

#[async_trait]
impl NodeClient for JulietNodeClient {
    async fn send_request(&self, req: BinaryRequest) -> Result<BinaryResponseAndRequest, Error> {
        let payload = encode_request(&req).expect("should always serialize a request");
        let request_guard = self
            .client
            .read()
            .await
            .create_request(ChannelId::new(0))
            .with_payload(payload.into())
            .queue_for_sending()
            .await;
        let response = request_guard
            .wait_for_response()
            .await
            .map_err(|err| Error::RequestFailed(err.to_string()))?
            .ok_or(Error::NoResponseBody)?;
        let resp = bytesrepr::deserialize_from_slice(&response)
            .map_err(|err| Error::EnvelopeDeserialization(err.to_string()))?;
        handle_response(resp, &self.shutdown)
    }
}

fn handle_response(
    resp: BinaryResponseAndRequest,
    shutdown: &Notify,
) -> Result<BinaryResponseAndRequest, Error> {
    let version = resp.response().protocol_version();

    if version.is_compatible_with(&SUPPORTED_PROTOCOL_VERSION) {
        Ok(resp)
    } else {
        info!("received a response with incompatible major version from the node {version}, shutting down");
        shutdown.notify_one();
        Err(Error::UnsupportedProtocolVersion(version))
    }
}

fn encode_request(req: &BinaryRequest) -> Result<Vec<u8>, bytesrepr::Error> {
    let header = BinaryRequestHeader::new(SUPPORTED_PROTOCOL_VERSION, req.tag());
    let mut bytes = Vec::with_capacity(header.serialized_length() + req.serialized_length());
    header.write_bytes(&mut bytes)?;
    req.write_bytes(&mut bytes)?;
    Ok(bytes)
}

fn parse_response<A>(resp: &BinaryResponse) -> Result<Option<A>, Error>
where
    A: FromBytes + PayloadEntity,
{
    if resp.is_not_found() {
        return Ok(None);
    }
    if !resp.is_success() {
        return Err(Error::from_error_code(resp.error_code()));
    }
    match resp.returned_data_type_tag() {
        Some(found) if found == u8::from(A::PAYLOAD_TYPE) => {
            bytesrepr::deserialize_from_slice(resp.payload())
                .map(Some)
                .map_err(|err| Error::Deserialization(err.to_string()))
        }
        Some(other) => Err(Error::UnexpectedVariantReceived(other)),
        _ => Ok(None),
    }
}

fn parse_response_bincode<A>(resp: &BinaryResponse) -> Result<Option<A>, Error>
where
    A: DeserializeOwned + PayloadEntity,
{
    if resp.is_not_found() {
        return Ok(None);
    }
    if !resp.is_success() {
        return Err(Error::from_error_code(resp.error_code()));
    }
    match resp.returned_data_type_tag() {
        Some(found) if found == u8::from(A::PAYLOAD_TYPE) => bincode::deserialize(resp.payload())
            .map(Some)
            .map_err(|err| Error::Deserialization(err.to_string())),
        Some(other) => Err(Error::UnexpectedVariantReceived(other)),
        _ => Ok(None),
    }
}

/// Wraps an error to ensure it gets properly captured by tracing.
pub(crate) fn display_error<'a, T>(err: &'a T) -> field::DisplayValue<ErrFormatter<'a, T>>
where
    T: std::error::Error + 'a,
{
    field::display(ErrFormatter(err))
}

/// An error formatter.
#[derive(Clone, Copy, Debug)]
pub(crate) struct ErrFormatter<'a, T>(pub &'a T);

impl<'a, T> Display for ErrFormatter<'a, T>
where
    T: std::error::Error,
{
    fn fmt(&self, f: &mut Formatter<'_>) -> fmt::Result {
        let mut opt_source: Option<&(dyn std::error::Error)> = Some(self.0);

        while let Some(source) = opt_source {
            write!(f, "{}", source)?;
            opt_source = source.source();

            if opt_source.is_some() {
                f.write_str(": ")?;
            }
        }

        Ok(())
    }
}

#[cfg(test)]
mod tests {
    use crate::testing::{get_port, start_mock_binary_port_responding_with_stored_value};

    use super::*;
    use casper_types::testing::TestRng;
    use casper_types::{CLValue, SemVer};
    use futures::FutureExt;
    use tokio::time::sleep;

    #[tokio::test]
    async fn should_reject_bad_major_version() {
        let notify = Notify::new();
        let bad_version = ProtocolVersion::from_parts(10, 0, 0);

        let result = handle_response(
            BinaryResponseAndRequest::new(
                BinaryResponse::from_value(AvailableBlockRange::RANGE_0_0, bad_version),
                &[],
            ),
            &notify,
        );

        assert_eq!(result, Err(Error::UnsupportedProtocolVersion(bad_version)));
        assert_eq!(notify.notified().now_or_never(), Some(()))
    }

    #[tokio::test]
    async fn should_accept_different_minor_version() {
        let notify = Notify::new();
        let version = ProtocolVersion::new(SemVer {
            minor: SUPPORTED_PROTOCOL_VERSION.value().minor + 1,
            ..SUPPORTED_PROTOCOL_VERSION.value()
        });

        let result = handle_response(
            BinaryResponseAndRequest::new(
                BinaryResponse::from_value(AvailableBlockRange::RANGE_0_0, version),
                &[],
            ),
            &notify,
        );

        assert_eq!(
            result,
            Ok(BinaryResponseAndRequest::new(
                BinaryResponse::from_value(AvailableBlockRange::RANGE_0_0, version),
                &[],
            ))
        );
        assert_eq!(notify.notified().now_or_never(), None)
    }

    #[tokio::test]
    async fn should_accept_different_patch_version() {
        let notify = Notify::new();
        let version = ProtocolVersion::new(SemVer {
            patch: SUPPORTED_PROTOCOL_VERSION.value().patch + 1,
            ..SUPPORTED_PROTOCOL_VERSION.value()
        });

        let result = handle_response(
            BinaryResponseAndRequest::new(
                BinaryResponse::from_value(AvailableBlockRange::RANGE_0_0, version),
                &[],
            ),
            &notify,
        );

        assert_eq!(
            result,
            Ok(BinaryResponseAndRequest::new(
                BinaryResponse::from_value(AvailableBlockRange::RANGE_0_0, version),
                &[],
            ))
        );
        assert_eq!(notify.notified().now_or_never(), None)
    }

    #[tokio::test]
    async fn given_client_and_no_node_should_fail_after_tries() {
        let config = NodeClientConfig::finite_retries_config(1111, 2);
        let res = JulietNodeClient::new(config).await;

        assert!(res.is_err());
        let error_message = res.err().unwrap().to_string();

        assert!(error_message.starts_with("Couldn't connect to node"));
        assert!(error_message.ends_with(" after 2 attempts"));
    }

    #[tokio::test]
    async fn given_client_and_node_should_connect_and_do_request() {
        let port = get_port();
        let mut rng = TestRng::new();
        let _mock_server_handle = start_mock_binary_port_responding_with_stored_value(port).await;
        let config = NodeClientConfig::finite_retries_config(port, 2);
        let (c, server_loop) = JulietNodeClient::new(config).await.unwrap();
        tokio::spawn(async move {
            server_loop.await.unwrap();
        });

        let res = query_global_state_for_string_value(&mut rng, &c)
            .await
            .unwrap();

        assert_eq!(res, StoredValue::CLValue(CLValue::from_t("Foo").unwrap()))
    }

    #[tokio::test]
    async fn given_client_should_try_until_node_starts() {
        let mut rng = TestRng::new();
        let port = get_port();
        tokio::spawn(async move {
            sleep(Duration::from_secs(5)).await;
            let _mock_server_handle =
                start_mock_binary_port_responding_with_stored_value(port).await;
        });
        let config = NodeClientConfig::finite_retries_config(port, 5);
        let (client, server_loop) = JulietNodeClient::new(config).await.unwrap();
        tokio::spawn(async move {
            server_loop.await.unwrap();
        });

        let res = query_global_state_for_string_value(&mut rng, &client)
            .await
            .unwrap();

        assert_eq!(res, StoredValue::CLValue(CLValue::from_t("Foo").unwrap()))
    }

    async fn query_global_state_for_string_value(
        rng: &mut TestRng,
        client: &JulietNodeClient,
    ) -> Result<StoredValue, Error> {
        let state_root_hash = Digest::random(rng);
        let base_key = Key::ChecksumRegistry;
        client
            .query_global_state(
                Some(GlobalStateIdentifier::StateRootHash(state_root_hash)),
                base_key,
                vec![],
            )
            .await?
            .ok_or(Error::NoResponseBody)
            .map(|query_res| query_res.into_inner().0)
    }
}<|MERGE_RESOLUTION|>--- conflicted
+++ resolved
@@ -1,15 +1,6 @@
 use crate::{config::ExponentialBackoffConfig, NodeClientConfig, SUPPORTED_PROTOCOL_VERSION};
 use anyhow::Error as AnyhowError;
 use async_trait::async_trait;
-<<<<<<< HEAD
-use casper_binary_port::{
-    BalanceResponse, BinaryRequest, BinaryRequestHeader, BinaryResponse, BinaryResponseAndRequest,
-    ConsensusValidatorChanges, ErrorCode, GetRequest, GetTrieFullResult, GlobalStateQueryResult,
-    GlobalStateRequest, InformationRequest, NodeStatus, PayloadEntity, PurseIdentifier, RecordId,
-    SpeculativeExecutionResult, TransactionWithExecutionInfo,
-};
-=======
->>>>>>> 43e8ee82
 use metrics::rpc::{inc_disconnect, observe_reconnect_time};
 use serde::de::DeserializeOwned;
 use std::{
@@ -21,10 +12,11 @@
 };
 
 use casper_binary_port::{
-    BinaryRequest, BinaryRequestHeader, BinaryResponse, BinaryResponseAndRequest,
+    BalanceResponse, BinaryRequest, BinaryRequestHeader, BinaryResponse, BinaryResponseAndRequest,
     ConsensusValidatorChanges, DictionaryItemIdentifier, DictionaryQueryResult, ErrorCode,
     GetRequest, GetTrieFullResult, GlobalStateQueryResult, GlobalStateRequest, InformationRequest,
-    NodeStatus, PayloadEntity, RecordId, SpeculativeExecutionResult, TransactionWithExecutionInfo,
+    NodeStatus, PayloadEntity, PurseIdentifier, RecordId, SpeculativeExecutionResult,
+    TransactionWithExecutionInfo,
 };
 use casper_types::{
     bytesrepr::{self, FromBytes, ToBytes},
@@ -155,7 +147,7 @@
             identifier,
         };
         let resp = self
-            .send_request(BinaryRequest::Get(GetRequest::State(get)))
+            .send_request(BinaryRequest::Get(GetRequest::State(Box::new(get))))
             .await?;
         parse_response::<DictionaryQueryResult>(&resp.into())
     }
