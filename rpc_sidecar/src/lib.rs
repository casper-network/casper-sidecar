--- conflicted
+++ resolved
@@ -34,18 +34,12 @@
 pub const CLIENT_SHUTDOWN_EXIT_CODE: u8 = 0x3;
 
 pub type MaybeRpcServerReturn<'a> = Result<Option<BoxFuture<'a, Result<ExitCode, Error>>>, Error>;
-<<<<<<< HEAD
 pub async fn build_rpc_server<'a>(
     config: RpcServerConfig,
     maybe_network_name: Option<String>,
 ) -> MaybeRpcServerReturn<'a> {
-    let (node_client, reconnect_loop) =
+    let (node_client, reconnect_loop, keepalive_loop) =
         FramedNodeClient::new(config.node_client.clone(), maybe_network_name).await?;
-=======
-pub async fn build_rpc_server<'a>(config: RpcServerConfig) -> MaybeRpcServerReturn<'a> {
-    let (node_client, reconnect_loop, keepalive_loop) =
-        FramedNodeClient::new(config.node_client.clone()).await?;
->>>>>>> 25ad1c31
     let node_client: Arc<dyn NodeClient> = Arc::new(node_client);
     let mut futures = Vec::new();
     let main_server_config = config.main_server;
