--- conflicted
+++ resolved
@@ -4,15 +4,8 @@
 edition = "2021"
 
 [dependencies]
-<<<<<<< HEAD
-casper-execution-engine = { git = "https://github.com/casper-network/casper-node", rev = "e5d21032f5590648315787a54546eea6c43e8b5c", optional = true }
-casper-hashing = { git = "https://github.com/casper-network/casper-node", rev = "e5d21032f5590648315787a54546eea6c43e8b5c", optional = true }
-casper-node = { git = "https://github.com/casper-network/casper-node", rev = "e5d21032f5590648315787a54546eea6c43e8b5c"}
-casper-types = { git = "https://github.com/casper-network/casper-node", rev = "e5d21032f5590648315787a54546eea6c43e8b5c"}
-=======
 casper-node = { git = "https://github.com/casper-network/casper-node", rev = "e5d21032f5590648315787a54546eea6c43e8b5c"}
 casper-types = "1.5.0"
->>>>>>> cf5c76ba
 serde = { version = "1.0", features = ["derive"]}
 serde_json = "1.0"
 rand = { version = "0.8.5", optional = true }
