[![LOGO](https://raw.githubusercontent.com/casper-network/casper-node/master/images/casper-association-logo-primary.svg)](https://casper.network/)

[![License](https://img.shields.io/badge/license-Apache-blue)](https://github.com/CasperLabs/casper-node/blob/master/LICENSE)

# The Casper Sidecar

- [Summary of Purpose](#summary-of-purpose)
- [System Components and Architecture](#system-components-and-architecture)
   - [The SSE server](#the-sse-server)
   - [The REST API server](#the-rest-api-server)
	- [The Admin API server](#the-admin-api-server)
	- [The RPC API server](#the-rpc-api-server)
- [Configuring the Sidecar](#configuring-the-sidecar)
	- [RPC server setup](#rpc-server-setup)
	- [SSE server setup](#sse-server-setup)
		- [Configuring SSE node connections](#configuring-sse-node-connections)
		- [Configuring SSE legacy emulations](#configuring-sse-legacy-emulations)
		- [Configuring the event stream](#configuring-the-event-stream)
	- [REST server setup](#rest-server-setup)
	- [Storage setup](#setup-storage)
	- [Database connectivity setup](#database-connectivity-setup)
		- [SQLite database](#sqlite-database)
		- [PostgreSQL database](#postgresql-database)
	- [Admin server setup](#admin-server-setup)
- [Running and Testing the Sidecar](#running-and-testing-the-sidecar)
	- [Prerequisites](#prerequisites)
   - [Running the Sidecar](#running-the-sidecar)
   - [Testing the Sidecar](#testing-the-sidecar)
- [Swagger Documentation](#swagger-documentation)
- [OpenAPI Specification](#openapi-specification)
- [Troubleshooting Tips](#troubleshooting-tips)
	- [Checking liveness](#checking-liveness)
	- [Checking the node connection](#checking-the-node-connection)
	- [Diagnosing errors](#diagnosing-errors)
	- [Monitoring memory consumption](#monitoring-memory-consumption)
	- [Ensuring sufficient storage](#ensuring-sufficient-storage)
	- [Inspecting the REST API](#inspecting-the-rest-api)
	- [Limiting concurrent requests](#limiting-concurrent-requests)

## Summary of Purpose

The Casper Sidecar application runs in tandem with the node process, and its primary purpose is to:
* Offload the node from broadcasting SSE events to multiple clients.
* Provide client features that aren't part of the nodes' functionality, nor should they be.

While the primary use case for the Sidecar application is running alongside the node on the same machine, it can be run remotely if necessary.

## System Components and Architecture

The Casper Sidecar provides the following functionalities:
* A server-sent events (SSE) server with an `/events` endpoint that streams all the events received from all connected nodes. The Sidecar also stores these events.
* A REST API server that allows clients to query stored events.
* A JSON RPC bridge between end users and a Casper node's binary port.

The Sidecar has the following components and external dependencies:

```mermaid
   graph LR;
   subgraph CASPER-SIDECAR
      SSE_SERVER["SSE server"]
      RPC_API_SERVER["RPC API server (json)"]
      REST_API["Rest API server"]
      ADMIN_API["Admin API server"]
   end
   CONFIG{{"Config file (toml)"}}
   CONFIG --> CASPER-SIDECAR
   STORAGE[(Storage)]
   NODE_SSE(("Casper Node SSE port"))
   NODE_BINARY(("Casper Node binary port"))
   RPC_API_SERVER --> NODE_BINARY
   SSE_SERVER --> NODE_SSE
   SSE_SERVER --> STORAGE
   STORAGE --> REST_API
```

### The SSE server

The SSE Server has these components:

```mermaid
   graph TD;
   CLIENT{Client}
   CLIENT --> SSE_SERVER_API
   STORAGE[("Storage")]
   CONFIG{{"Config file (toml)"}}
   MAIN --1.reads--> CONFIG
   NODE_SSE{Node SSE port}
   SSE_LISTENER --2--> STORAGE
   NODE_SSE --1--> SSE_LISTENER
   subgraph "Casper Sidecar"
     MAIN[main.rs]
     MAIN --2.spawns---> SSE-SERVER
     subgraph SSE-SERVER
        SSE_SERVER_API["SSE API"]
        RING_BUFFER["Events buffer"]
        SSE_SERVER_API --> RING_BUFFER
        SSE_LISTENER --3--> RING_BUFFER
        subgraph "For connection in connections"
          SSE_LISTENER["SSE Listener"]   
        end
     end
   end
```

The SSE Listener processes events in this order:
1. Fetch an event from the node's SSE port.
2. Store the event.
3. Publish the event to the SSE API.

Casper nodes offer an event stream API that returns server-sent events (SSEs) with JSON-encoded data. The Sidecar reads the event stream of all connected nodes, acting as a passthrough and replicating the SSE interface of the connected nodes. The Sidecar can:

The Sidecar can:
* Republish the current events from the node to clients listening to Sidecar's SSE API.
* Publish a configurable number of previous events to clients connecting to the Sidecar's SSE API with `?start_from=` query (similar to the node's SSE API).
* Store the events in external storage for clients to query them via the Sidecar's REST API.

Enabling and configuring the SSE Server of the Sidecar is optional.

### The REST API server

The Sidecar offers an optional REST API that allows clients to query the events stored in external storage. Node operators can discover the specific endpoints of the REST API using [OpenAPI] (#openapi-specification) and [Swagger] (#swagger-documentation). The [usage instructions](USAGE.md) provide more details.

```mermaid
   graph LR;
   CLIENT{Client}
   CLIENT --> REST_API
   STORAGE[("Storage")]
   REST_API --> STORAGE
   CONFIG{{"Config file (toml)"}}
   MAIN --1.reads--> CONFIG
   subgraph "Casper Sidecar"
      MAIN[main.rs]
      MAIN --2.spawns--> REST_API
      REST_API["REST API"]
   end
```

### The Admin API server

The Sidecar offers an administrative API to allow an operator to check its current status. The Sidecar operator has the option to enable and configure this API. Please see the [admin server configuration](#admin-server) for details.

```mermaid
   graph LR;
   CLIENT{Client}
   CLIENT --> ADMIN_API
   CONFIG{{Config file}}
   MAIN --1.reads--> CONFIG
   subgraph "Casper Sidecar"
      MAIN[main.rs]
      MAIN --2.spawns--> ADMIN_API
      ADMIN_API["ADMIN API"]
   end
```

### The RPC API server

The Sidecar also offers an RPC JSON API server that can be enabled and configured so that clients can interact with a Casper network. It is a JSON bridge between end users and a Casper node's binary port. The RPC API server forwards requests to the Casper node's binary port. For more details on how the RPC JSON API works, see the [RPC Sidecar README](rpc_sidecar/README.md).

```mermaid
   graph LR;
   CLIENT{Client}
   CLIENT --> RPC_API
   CONFIG{{Config file}}
   MAIN --1.reads--> CONFIG
   CASPER_NODE(("Casper Node binary port"))
   RPC_API --forwards request--> CASPER_NODE
   subgraph "Casper Sidecar"
      MAIN[main.rs]
      MAIN --2.spawns--> RPC_API
      RPC_API["RPC JSON API"]
   end
```

## Configuring the Sidecar


The Sidecar service must be configured using a `.toml` file specified at runtime.

This repository contains several sample configuration files that can be used as examples and adjusted according to your scenario:

- [EXAMPLE_NCTL_CONFIG.toml](./resources/example_configs/EXAMPLE_NCTL_CONFIG.toml) - Configuration for connecting to nodes on a local NCTL network. This configuration is used in the unit and integration tests found in this repository.
- [EXAMPLE_NCTL_POSTGRES_CONFIG.toml](./resources/example_configs/EXAMPLE_NCTL_POSTGRES_CONFIG.toml) - Configuration for using the PostgreSQL database and nodes on a local NCTL network.
- [EXAMPLE_NODE_CONFIG.toml](./resources/example_configs/EXAMPLE_NODE_CONFIG.toml) - Configuration for connecting to live nodes on a Casper network.

Once you create the configuration file and are ready to run the Sidecar service, you must provide the configuration as an argument using the `-- --path-to-config` option as described [here](#running-the-sidecar).

### RPC server setup

Here is an example configuration for the RPC API server:

```
[rpc_server.main_server]
enable_server = true
address = '0.0.0.0:7777'
qps_limit = 100
max_body_bytes = 2_621_440
cors_origin = ''

[rpc_server.node_client]
address = '0.0.0.0:28101'
max_message_size_bytes = 4_194_304
request_limit = 3
request_buffer_size = 16
message_timeout_secs = 30
client_access_timeout_secs = 2

[rpc_server.speculative_exec_server]
enable_server = true
address = '0.0.0.0:7778'
qps_limit = 1
max_body_bytes = 2_621_440
cors_origin = ''


[rpc_server.node_client.exponential_backoff]
initial_delay_ms = 1000
max_delay_ms = 32_000
coefficient = 2
max_attempts = 30
```

* `main_server.enable_server` - The RPC API server will be enabled if set to true.
* `main_server.address` - Address under which the main RPC API server will be available.
* `main_server.qps_limit` - The maximum number of requests per second.
* `main_server.max_body_bytes` - Maximum body size of request to API in bytes.
* `main_server.cors_origin` - Configures the CORS origin.

* `speculative_exec_server.enable_server` - If set to true, the speculative RPC API server will be enabled.
* `speculative_exec_server.address` - Address under which the speculative RPC API server will be available.
* `speculative_exec_server.qps_limit` - The maximum number of requests per second.
* `speculative_exec_server.max_body_bytes` - Maximum body size of request to API in bytes.
* `speculative_exec_server.cors_origin` - Configures the CORS origin.

* `node_client.address` - Address of the Casper Node binary port.
* `node_client.max_message_size_bytes` - Maximum binary port message size in bytes.
* `node_client.request_limit` - Maximum number of in-flight requests.
* `node_client.request_buffer_size` - Number of node requests that can be buffered.
* `node_client.message_timeout_secs` - Timeout for the message.
* `node_client.client_access_timeout_secs` - Timeout for the client connection.

* `node_client.exponential_backoff.initial_delay_ms` - Timeout after the first broken connection (backoff) in milliseconds.
* `node_client.exponential_backoff.max_delay_ms` - Maximum timeout after a broken connection in milliseconds.
* `node_client.exponential_backoff.coefficient` - Coefficient for the exponential backoff. The next timeout is calculated as min(`current_timeout * coefficient`, `max_delay_ms`).
* `node_client.exponential_backoff.max_attempts` - Maximum number of times to try to reconnect to the binary port of the node.

### SSE server setup

The Sidecar SSE server is used to connect to Casper nodes, listen to events from them, store them locally and re-broadcast them to clients. Here is a sample configuration for the SSE server:

```
[sse_server]
enable_server = true
emulate_legacy_sse_apis = ["V1"]

[[sse_server.connections]]
 <Described later in the document>

[sse_server.event_stream_server]
 <Described later in the document>
```

* `sse_server.enable_server` - If set to true, the SSE server will be enabled.
* `sse_server.emulate_legacy_sse_apis` - A list of legacy Casper node SSE APIs to emulate. The Sidecar will expose SSE endpoints that are compatible with specified versions. Please bear in mind that this feature is an emulation and should be used only for transition periods. In most scenarios, having a 1-to-1 mapping of new messages into old formats is impossible, so this can be a process that loses some data and/or doesn't emit all messages that come from the Casper node. <!--TODO link to new document The details of the emulation are described in the [Event Stream Server SSE legacy emulations](#event-stream-server-sse-legacy-emulations) section.-->

#### Configuring SSE node connections

The Sidecar's SSE component can connect to Casper nodes' SSE endpoints with versions greater or equal to `2.0.0`.

The `node_connections` option configures the node (or multiple nodes) to which the Sidecar will connect and the parameters under which it will operate with that node. Connecting to multiple nodes requires multiple `[[sse_server.connections]]` sections.

```
[sse_server]
enable_server = true

[[sse_server.connections]]
ip_address = "127.0.0.1"
sse_port = 18101
rest_port = 14101
max_attempts = 10
delay_between_retries_in_seconds = 5
allow_partial_connection = false
enable_logging = true
connection_timeout_in_seconds = 3
no_message_timeout_in_seconds = 60
sleep_between_keep_alive_checks_in_seconds = 30

[[sse_server.connections]]
ip_address = "127.0.0.1"
sse_port = 18102
rest_port = 14102
max_attempts = 10
delay_between_retries_in_seconds = 5
allow_partial_connection = false
enable_logging = false
connection_timeout_in_seconds = 3
no_message_timeout_in_seconds = 60
sleep_between_keep_alive_checks_in_seconds = 30

[[sse_server.connections]]
ip_address = "127.0.0.1"
sse_port = 18103
rest_port = 14103
max_attempts = 10
delay_between_retries_in_seconds = 5
allow_partial_connection = false
enable_logging = false
connection_timeout_in_seconds = 3
no_message_timeout_in_seconds = 60
sleep_between_keep_alive_checks_in_seconds = 30
```

* `ip_address` - The IP address of the node to monitor.
* `sse_port` - The node's event stream (SSE) port. This [example configuration](./resources/example_configs/EXAMPLE_NODE_CONFIG.toml) uses port `9999`.
* `rest_port` - The node's REST endpoint for status and metrics. This [example configuration](./resources/example_configs/EXAMPLE_NODE_CONFIG.toml) uses port `8888`.
* `max_attempts` - The maximum number of attempts the Sidecar will make to connect to the node. If set to `0`, the Sidecar will not attempt to connect.
* `delay_between_retries_in_seconds` - The delay between attempts to connect to the node.
* `allow_partial_connection` - Determining whether the Sidecar will allow a partial connection to this node.
* `enable_logging` - This enables the logging of events from the node in question.
* `connection_timeout_in_seconds` - Number of seconds before the connection request times out. This parameter is optional, and defaults to 5.
* `no_message_timeout_in_seconds` - Number of seconds after which the connection will be restarted if no bytes were received. This parameter is optional, and defaults to 120.
* `sleep_between_keep_alive_checks_in_seconds` - Optional parameter specifying the time intervals (in seconds) for checking if the connection is still alive. Defaults to 60.

#### Configuring SSE legacy emulations

Applications using version 1 of a Casper node's event stream server can still function using an emulated V1 SSE API for a limited time. Enabling the V1 SSE API emulation requires the `emulate_legacy_sse_apis` setting to be `["V1"]`:

<<<<<<< HEAD
```
[sse_server]
enable_server = true
emulate_legacy_sse_apis = ["V1"]
```

This setting will expose three legacy SSE endpoints with the following events streamed on each endpoint:
* `/events/sigs` - Finality Signature events
* `/events/deploys` - DeployAccepted events
* `/events/main` - All other legacy events, including BlockAdded, DeployProcessed, DeployExpired, Fault, Step, and Shutdown events

<!-- TODO -> fill this in the next PR when mapping is implemented 
Those endpoints will emit events in the same format as the V1 SSE API of the Casper node. There are limitations to what the Casper Sidecar can and will do. Here is a list of assumptions:
-->

#### Configuring the event stream

To configure the Sidecar's event stream server, specify the following settings:

```
[sse_server.event_stream_server]
port = 19999
max_concurrent_subscribers = 100
event_stream_buffer_length = 5000
```

* `event_stream_server.port` - The port under which the Sidecar's SSE server publishes events.
* `event_stream_server.max_concurrent_subscribers` - The maximum number of subscribers that can monitor the Sidecar's event stream.
* `event_stream_server.event_stream_buffer_length` - The number of events that the stream will hold in its buffer for reference when a subscriber reconnects.
=======
Please see [Legacy sse emulation file](./LEGACY_SSE_EMULATION.md)

>>>>>>> 0cba5c9d

### REST server setup

The following section determines outbound connection criteria for the Sidecar's REST server.

```
[rest_api_server]
enable_server = true
port = 18888
max_concurrent_requests = 50
max_requests_per_second = 50
request_timeout_in_seconds = 10
```

* `enable_server` - If set to true, the RPC API server will be enabled.
* `port` - The port for accessing the Sidecar's REST server. `18888` is the default, but operators are free to choose their own port as needed.
* `max_concurrent_requests` - The maximum total number of simultaneous requests that can be made to the REST server.
* `max_requests_per_second` - The maximum total number of requests that can be made per second.
* `request_timeout_in_seconds` - The total time before a request times out.

### Storage setup

This directory stores the SSE cache and an SQLite database if the Sidecar was configured to use SQLite.

```
[storage]
storage_path = "./target/storage"
```

### Database connectivity setup

The Sidecar can connect to different types of databases. The current options are `SQLite` or `PostgreSQL`. The following sections show how to configure the database connection. Note that the Sidecar can only connect to one database at a time.

#### SQLite database

This section includes configurations for the SQLite database.

```
[storage.sqlite_config]
file_name = "sqlite_database.db3"
max_connections_in_pool = 100
wal_autocheckpointing_interval = 1000
```

* `storage.sqlite_config.file_name` - The database file path.
* `storage.sqlite_config.max_connections_in_pool` - The maximum number of connections to the database (should generally be left as is).
* `storage.sqlite_config.wal_autocheckpointing_interval` - This controls how often the system commits pages to the database. The value determines the maximum number of pages before forcing a commit. More information can be found [here](https://www.sqlite.org/compile.html#default_wal_autocheckpoint).

#### PostgreSQL database

The properties listed below are elements of the PostgreSQL database connection that can be configured for the Sidecar.

* `storage.postgresql_config.database_name` - Name of the database.
* `storage.postgresql_config.host` - URL to PostgreSQL instance.
* `storage.postgresql_config.database_username` - Username.
* `storage.postgresql_config.database_password` - Database password.
* `storage.postgresql_config.max_connections_in_pool` - The maximum number of connections to the database.
* `storage.postgresql_config.port` - The port for the database connection.


To run the Sidecar with PostgreSQL, you can set the following database environment variables to control how the Sidecar connects to the database. This is the suggested method to set the connection information for the PostgreSQL database.

```
SIDECAR_POSTGRES_USERNAME="your username"
```

```
SIDECAR_POSTGRES_PASSWORD="your password"
```

```
SIDECAR_POSTGRES_DATABASE_NAME="your database name"
```

```
SIDECAR_POSTGRES_HOST="your host"
```

```
SIDECAR_POSTGRES_MAX_CONNECTIONS="max connections"
```

```
SIDECAR_POSTGRES_PORT="port"
```

However, DB connectivity can also be configured using the Sidecar configuration file. If the DB environment variables and the Sidecar's configuration file have the same variable set, the DB environment variables will take precedence.

It is possible to completely omit the PostgreSQL configuration from the Sidecar's configuration file. In this case, the Sidecar will attempt to connect to the PostgreSQL using the database environment variables or use some default values for non-critical variables.

```
[storage.postgresql_config]
database_name = "event_sidecar"
host = "localhost"
database_password = "p@$$w0rd"
database_username = "postgres"
max_connections_in_pool = 30
```

### Admin server setup

This optional section configures the Sidecar's administrative server. If this section is not specified, the Sidecar will not start an admin server.

```
[admin_api_server]
enable_server = true
port = 18887
max_concurrent_requests = 1
max_requests_per_second = 1
```

* `enable_server` - If set to true, the RPC API server will be enabled.
* `port` - The port for accessing the Sidecar's admin server.
* `max_concurrent_requests` - The maximum total number of simultaneous requests that can be sent to the admin server.
* `max_requests_per_second` - The maximum total number of requests that can be sent per second to the admin server.

Access the admin server at `http://localhost:18887/metrics/`.

## Running and Testing the Sidecar

### Prerequisites

To compile, test, and run the Sidecar, install the following software first:

* CMake 3.1.4 or greater
* [Rust](https://www.rust-lang.org/tools/install)
* pkg-config
* gcc
* g++

### Running the Sidecar

After creating the configuration file, run the Sidecar using `cargo` and point to the configuration file using the `--path-to-config` option, as shown below. The command needs to run with `root` privileges.

```shell
sudo cargo run -- --path-to-config ./resources/example_configs/EXAMPLE_NODE_CONFIG.toml
```

The Sidecar application leverages tracing, which can be controlled by setting the `RUST_LOG` environment variable.

The following command will run the Sidecar application with the `INFO` log level.

```
RUST_LOG=info cargo run -p casper-sidecar -- --path-to-config ./resources/example_configs/EXAMPLE_NCTL_CONFIG.toml
```

The log levels, listed in order of increasing verbosity, are:

* `ERROR`
* `WARN`
* `INFO`
* `DEBUG`
* `TRACE`

Further details about log levels can be found [here](https://docs.rs/env_logger/0.9.1/env_logger/#enabling-logging).

### Testing the Sidecar

You can run the unit and integration tests included in this repository with the following command:

```
cargo test
```

You can also run the performance tests using this command:

```
cargo test -- --include-ignored
```

The [EXAMPLE_NCTL_CONFIG.toml](./resources/example_configs/EXAMPLE_NCTL_CONFIG.toml) file contains the configurations used for these tests.

#### Testing the Sidecar using NCTL

The Sidecar application can be tested against live Casper nodes or a local [NCTL network](https://docs.casperlabs.io/dapp-dev-guide/building-dapps/setup-nctl/).

The configuration shown [here](./resources/example_configs/EXAMPLE_NCTL_CONFIG.toml) will direct the Sidecar application to a locally hosted NCTL network if one is running. The Sidecar should function the same way it would while connected to a live node, displaying events as they occur in the local NCTL network.

## Swagger Documentation

Once the Sidecar is running, access the Swagger documentation at `http://localhost:18888/swagger-ui/`. You need to replace `localhost` with the IP address of the machine running the Sidecar application if you are running the Sidecar remotely. The Swagger documentation will allow you to test the REST API.

## OpenAPI Specification

An OpenAPI schema is available at `http://localhost:18888/api-doc.json/`. You need to replace `localhost` with the IP address of the machine running the Sidecar application if you are running the Sidecar remotely.

## Troubleshooting Tips

This section covers helpful tips when troubleshooting the Sidecar service. Replace the URL and ports provided in the examples as appropriate.

### Checking liveness

To check whether the Sidecar is running, run the following `curl` command, which returns the newest stored block.

```sh
curl http://SIDECAR_URL:SIDECAR_REST_PORT/block
```

Each block should have a `.block.header.timestamp` field. Even if there were no deploys, a block should be produced every 30-60 seconds. If the latest block falls behind, it means there is an issue with the Sidecar reading events from the node. Here is a helpful script provided `jq` is installed:

```sh
curl http://SIDECAR_URL:SIDECAR_REST_PORT/block | jq '.block.header.timestamp'
```

### Checking the node connection

Checking the node connection status requires the admin server to be enabled, as shown [here](#admin-server). Use this `curl` command and observe the output:

```sh
curl http://SIDECAR_URL:SIDECAR_ADMIN_PORT/metrics
```

**Sample output**:

```
# HELP node_statuses Current status of node to which the Sidecar is connected. Numbers mean: 0 - preparing; 1 - connecting; 2 - connected; 3 - reconnecting; -1 - connections_exhausted -> used up all connection attempts ; -2 - incompatible -> node is in an incompatible version
# TYPE node_statuses gauge
node_statuses{node="35.180.42.211:9999"} 2
node_statuses{node="69.197.42.27:9999"} 2
```

In the above `node_statuses`, you can see which nodes are connecting, which are already connected, which are disconnected due to no more retries, etc. The number next to each node represents the connection status:

- `0` - The Sidecar is preparing to connect
- `1` - The Sidecar is connecting to the node
- `2` - The Sidecar is connected to this node
- `3` - The Sidecar is reconnecting
- `-1` - The Sidecar is not connected and has reached the maximum connection attempts
- `-2` - The Sidecar is not connected due to an incompatible node version


### Diagnosing errors


To diagnose errors, look for `error` logs and check the `error_counts` on the metrics page, `http://SIDECAR_URL:SIDECAR_ADMIN_PORT/metrics`, where most of the errors related to data flow will be stored:

```
# HELP error_counts Error counts
# TYPE error_counts counter
error_counts{category="connection_manager",description="fetching_from_stream_failed"} 6
```

### Monitoring memory consumption

To monitor the Sidecar's memory consumption, observe the metrics page, `http://SIDECAR_URL:SIDECAR_ADMIN_PORT/metrics`. Search for `process_resident_memory_bytes`:

```
# HELP process_resident_memory_bytes Resident memory size in bytes.
# TYPE process_resident_memory_bytes gauge
process_resident_memory_bytes 292110336
```

If memory consumption is high without an apparent reason, please inform the Sidecar team by creating an [issue in GitHub](https://github.com/casper-network/casper-sidecar/issues).

Remember to check the `event_stream_buffer_length` setting in the configuration because it dramatically impacts how much memory the Sidecar consumes. Also, some events, like step events, consume more memory.

### Ensuring sufficient storage

Ensuring enough space in the database is essential for the Sidecar to consume events produced from the nodes' SSE streams over a more extended period. Each event is written to the database in a raw format for future processing. Running the Sidecar for an extended period (weeks or months) can result in storing multiple Gigabytes of data. If the database runs out of space, the Sidecar will lose events, as it cannot record them.

### Inspecting the REST API

The easiest way to inspect the Sidecar’s REST API is with [Swagger](#swagger-documentation).

### Limiting concurrent requests

The Sidecar can be configured to limit concurrent requests (`max_concurrent_requests`) and requests per second (`max_requests_per_second`) for the REST and admin servers.

However, remember that those are application-level guards, meaning that the operating system already accepted the connection, which used up the operating system's resources. Limiting potential DDoS attacks requires consideration before the requests are directed to the Sidecar application.

## License

Licensed under the [Apache License Version 2.0](https://github.com/casper-network/casper-node/blob/master/LICENSE).<|MERGE_RESOLUTION|>--- conflicted
+++ resolved
@@ -260,7 +260,7 @@
 ```
 
 * `sse_server.enable_server` - If set to true, the SSE server will be enabled.
-* `sse_server.emulate_legacy_sse_apis` - A list of legacy Casper node SSE APIs to emulate. The Sidecar will expose SSE endpoints that are compatible with specified versions. Please bear in mind that this feature is an emulation and should be used only for transition periods. In most scenarios, having a 1-to-1 mapping of new messages into old formats is impossible, so this can be a process that loses some data and/or doesn't emit all messages that come from the Casper node. <!--TODO link to new document The details of the emulation are described in the [Event Stream Server SSE legacy emulations](#event-stream-server-sse-legacy-emulations) section.-->
+* `sse_server.emulate_legacy_sse_apis` - A list of legacy Casper node SSE APIs to emulate. The Sidecar will expose SSE endpoints that are compatible with specified versions. Please bear in mind that this feature is an emulation and should be used only for transition periods. In most scenarios, having a 1-to-1 mapping of new messages into old formats is impossible, so this can be a process that loses some data and/or doesn't emit all messages that come from the Casper node. See the [Legacy SSE Emulation](./LEGACY_SSE_EMULATION.md) page for more details.
 
 #### Configuring SSE node connections
 
@@ -324,7 +324,6 @@
 
 Applications using version 1 of a Casper node's event stream server can still function using an emulated V1 SSE API for a limited time. Enabling the V1 SSE API emulation requires the `emulate_legacy_sse_apis` setting to be `["V1"]`:
 
-<<<<<<< HEAD
 ```
 [sse_server]
 enable_server = true
@@ -336,9 +335,7 @@
 * `/events/deploys` - DeployAccepted events
 * `/events/main` - All other legacy events, including BlockAdded, DeployProcessed, DeployExpired, Fault, Step, and Shutdown events
 
-<!-- TODO -> fill this in the next PR when mapping is implemented 
-Those endpoints will emit events in the same format as the V1 SSE API of the Casper node. There are limitations to what the Casper Sidecar can and will do. Here is a list of assumptions:
--->
+See the [Legacy SSE Emulation](./LEGACY_SSE_EMULATION.md) page for more details.
 
 #### Configuring the event stream
 
@@ -354,10 +351,6 @@
 * `event_stream_server.port` - The port under which the Sidecar's SSE server publishes events.
 * `event_stream_server.max_concurrent_subscribers` - The maximum number of subscribers that can monitor the Sidecar's event stream.
 * `event_stream_server.event_stream_buffer_length` - The number of events that the stream will hold in its buffer for reference when a subscriber reconnects.
-=======
-Please see [Legacy sse emulation file](./LEGACY_SSE_EMULATION.md)
-
->>>>>>> 0cba5c9d
 
 ### REST server setup
 
