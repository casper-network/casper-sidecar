--- conflicted
+++ resolved
@@ -89,15 +89,9 @@
 * `delay_between_retries_in_seconds` - The delay between attempts to connect to the node.
 * `allow_partial_connection` - Determining whether the Sidecar will allow a partial connection to this node.
 * `enable_logging` - This enables the logging of events from the node in question.
-<<<<<<< HEAD
-* `connection_timeout_in_seconds` - Number of seconds before the connection request times out. Parameter is optional, defaults to 5
-* `no_message_timeout_in_seconds` - Number of seconds after which the connection will be restarted if no bytes were received. Parameter is optional, defaults to 120
-* `sleep_between_keep_alive_checks_in_seconds` - Optional parameter specifying the time intervals (in seconds) for checking if the connection is still alive. Defaults to 60
-=======
 * `connection_timeout_in_seconds` - The total time before the connection request times out.
 * `no_message_timeout_in_seconds` - Optional parameter that determines after what time of not receiving any bytes from the connection will it be restarted. Defaults to 120
 * `sleep_between_keep_alive_checks_in_seconds` - Optional parameter which determines in what intervals will the liveliness of the connection be checked. Defaults to 60
->>>>>>> 2720425b
 
 ### Storage
 
@@ -233,7 +227,6 @@
 
 Once the Sidecar is running, access the Swagger documentation at `http://localhost:18888/swagger-ui/`. You need to replace `localhost` with the IP address of the machine running the Sidecar application if you are running the Sidecar remotely. The Swagger documentation will allow you to test the REST API.
 
-<<<<<<< HEAD
 ## OpenAPI Specification
 
 An OpenAPI schema is available at `http://localhost:18888/api-doc.json/`. You need to replace `localhost` with the IP address of the machine running the Sidecar application if you are running the Sidecar remotely.
@@ -241,15 +234,6 @@
 ## Unit Testing the Sidecar
 
 You can run the unit and integration tests included in this repository with the following command:
-=======
-## Swagger documentation
-
-Once Sidecar is running, you can access the Swagger documentation at `http://localhost:18888/swagger-ui/`. You will need to replace `localhost` with the IP address of the machine running the Sidecar application if you are running the Sidecar remotely. The Swagger documentation will allow you to test the REST API.
-
-## Unit Testing the Sidecar Application
-
-You can run included unit and integration tests with the following command:
->>>>>>> 2720425b
 
 ```
 cargo test
