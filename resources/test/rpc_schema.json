--- conflicted
+++ resolved
@@ -826,26 +826,7 @@
                       }
                     ]
                   },
-<<<<<<< HEAD
                   "named_keys": [
-=======
-                  "package_hash": "package-0000000000000000000000000000000000000000000000000000000000000000",
-                  "byte_code_hash": "byte-code-0000000000000000000000000000000000000000000000000000000000000000",
-                  "main_purse": "uref-09480c3248ef76b603d386f3f4f8a5f87f597d4eaffd475433f861af187ab5db-007",
-                  "entry_points": [
-                    {
-                      "name": "call",
-                      "entry_point": {
-                        "name": "call",
-                        "args": [],
-                        "ret": "Unit",
-                        "access": "Public",
-                        "entry_point_type": "Caller"
-                      }
-                    }
-                  ],
-                  "associated_keys": [
->>>>>>> 440fc930
                     {
                       "name": "key",
                       "key": "hash-0000000000000000000000000000000000000000000000000000000000000000"
@@ -3486,6 +3467,13 @@
             "enum": [
               "VmCasperV1"
             ]
+          },
+          {
+            "description": "The Casper Version 2 Virtual Machine.",
+            "type": "string",
+            "enum": [
+              "VmCasperV2"
+            ]
           }
         ]
       },
@@ -5578,6 +5566,19 @@
               }
             },
             "additionalProperties": false
+          },
+          {
+            "description": "An entrypoint record.",
+            "type": "object",
+            "required": [
+              "EntryPoint"
+            ],
+            "properties": {
+              "EntryPoint": {
+                "$ref": "#/components/schemas/EntryPointValue"
+              }
+            },
+            "additionalProperties": false
           }
         ]
       },
@@ -6031,7 +6032,6 @@
           "associated_keys",
           "byte_code_hash",
           "entity_kind",
-          "entry_points",
           "main_purse",
           "message_topics",
           "package_hash",
@@ -6053,9 +6053,6 @@
           "main_purse": {
             "$ref": "#/components/schemas/URef"
           },
-          "entry_points": {
-            "$ref": "#/components/schemas/Array_of_NamedEntryPoint"
-          },
           "associated_keys": {
             "$ref": "#/components/schemas/EntityAssociatedKeys"
           },
@@ -6098,10 +6095,16 @@
           },
           {
             "description": "Packages associated with Wasm stored on chain.",
-            "type": "string",
-            "enum": [
+            "type": "object",
+            "required": [
               "SmartContract"
-            ]
+            ],
+            "properties": {
+              "SmartContract": {
+                "$ref": "#/components/schemas/TransactionRuntime"
+              }
+            },
+            "additionalProperties": false
           }
         ]
       },
@@ -6448,6 +6451,120 @@
           },
           "reservation_data": {
             "$ref": "#/components/schemas/Bytes"
+          }
+        }
+      },
+      "EntryPointValue": {
+        "description": "The encaspulated representation of entrypoints.",
+        "oneOf": [
+          {
+            "description": "Entrypoints to be executed against the V1 Casper VM.",
+            "type": "object",
+            "required": [
+              "V1CasperVm"
+            ],
+            "properties": {
+              "V1CasperVm": {
+                "$ref": "#/components/schemas/EntryPoint2"
+              }
+            },
+            "additionalProperties": false
+          },
+          {
+            "description": "Entrypoints to be executed against the V2 Casper VM.",
+            "type": "object",
+            "required": [
+              "V2CasperVm"
+            ],
+            "properties": {
+              "V2CasperVm": {
+                "$ref": "#/components/schemas/EntryPointV2"
+              }
+            },
+            "additionalProperties": false
+          }
+        ]
+      },
+      "EntryPoint2": {
+        "description": "Type signature of a method. Order of arguments matter since can be referenced by index as well as name.",
+        "type": "object",
+        "required": [
+          "access",
+          "args",
+          "entry_point_payment",
+          "entry_point_type",
+          "name",
+          "ret"
+        ],
+        "properties": {
+          "name": {
+            "type": "string"
+          },
+          "args": {
+            "type": "array",
+            "items": {
+              "$ref": "#/components/schemas/Parameter"
+            }
+          },
+          "ret": {
+            "$ref": "#/components/schemas/CLType"
+          },
+          "access": {
+            "$ref": "#/components/schemas/EntryPointAccess"
+          },
+          "entry_point_type": {
+            "$ref": "#/components/schemas/EntryPointType"
+          },
+          "entry_point_payment": {
+            "$ref": "#/components/schemas/EntryPointPayment"
+          }
+        }
+      },
+      "EntryPointPayment": {
+        "description": "An enum specifying who pays for the invocation and execution of the entrypoint.",
+        "oneOf": [
+          {
+            "description": "The caller must cover cost",
+            "type": "string",
+            "enum": [
+              "Caller"
+            ]
+          },
+          {
+            "description": "Will cover cost to execute self but not cost of any subsequent invoked contracts",
+            "type": "string",
+            "enum": [
+              "SelfOnly"
+            ]
+          },
+          {
+            "description": "will cover cost to execute self and the cost of any subsequent invoked contracts",
+            "type": "string",
+            "enum": [
+              "SelfOnward"
+            ]
+          }
+        ]
+      },
+      "EntryPointV2": {
+        "description": "The entry point for the V2 Casper VM.",
+        "type": "object",
+        "required": [
+          "flags",
+          "function_index"
+        ],
+        "properties": {
+          "function_index": {
+            "description": "The selector.",
+            "type": "integer",
+            "format": "uint32",
+            "minimum": 0.0
+          },
+          "flags": {
+            "description": "The flags.",
+            "type": "integer",
+            "format": "uint32",
+            "minimum": 0.0
           }
         }
       },
