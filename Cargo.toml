--- conflicted
+++ resolved
@@ -1,60 +1,12 @@
-<<<<<<< HEAD
-[package]
-name = "casper-event-sidecar"
-authors = ["George Williamson <george@casperlabs.io>"]
-version = "0.1.0"
-edition = "2018"
-readme = "README.md"
-=======
 [workspace]
 members = [
     "sidecar",
     "listener",
     "types"
 ]
->>>>>>> f290649d
 
 [patch.crates-io]
-<<<<<<< HEAD
-casper-execution-engine = { git = "https://github.com/casper-network/casper-node", branch = "dev" }
-casper-node = { git = "https://github.com/casper-network/casper-node", branch = "dev" }
-casper-hashing = { git = "https://github.com/casper-network/casper-node", branch = "dev" }
-casper-types = { git = "https://github.com/casper-network/casper-node", branch = "dev" }
-
-[dev-dependencies]
-casper-node = { git = "https://github.com/casper-network/casper-node", branch = "dev", features = ["testing"]}
-futures-util = "0.3.21"
-pretty_assertions = "0.7.2"
-reqwest = { version = "0.11.3", features = ["stream"] }
-serial_test = "0.8.0"
-
-[package.metadata.deb]
-revision = "0"
-assets = [
-    ["./target/release/casper-event-sidecar", "/usr/bin/casper-event-sidecar", "755"],
-    ["./README.md", "/var/lib/casper/event-sidecar/README.md", "644"],
-    ["./resources/ETC_README.md", "/etc/casper/event-sidecar/README.md", "644"],
-    ["./resources/default_config.toml", "/etc/casper/event-sidecar/config.toml", "644"]
-]
-maintainer-scripts = "./resources/maintainer_scripts/debian"
-extended-description = """
-Package for Casper Event Sidecar
-"""
-
-[package.metadata.deb.systemd-units]
-unit-scripts = "./resources/maintainer_scripts/casper_event_sidecar"
-restart-after-upgrade = false
-
-[package.metadata.deb.variants.bionic]
-name = "casper-client"
-revision = "0+bionic"
-
-[package.metadata.deb.variants.focal]
-name = "casper-client"
-revision = "0+focal"
-=======
 casper-execution-engine = { git = "https://github.com/casper-network/casper-node", rev = "e01b528" }
 casper-node = { git = "https://github.com/casper-network/casper-node", rev = "e01b528" }
 casper-hashing = { git = "https://github.com/casper-network/casper-node", rev = "e01b528" }
-casper-types = { git = "https://github.com/casper-network/casper-node", rev = "e01b528" }
->>>>>>> f290649d
+casper-types = { git = "https://github.com/casper-network/casper-node", rev = "e01b528" }