extern crate core;

mod event_stream_server;
mod rest_server;
mod sqlite_db;
#[cfg(test)]
mod testing;
pub mod types;
<<<<<<< HEAD
=======
mod utils;
>>>>>>> 5e86e49f

use crate::event_stream_server::SseData;
use crate::sqlite_db::DatabaseWriter;
use crate::types::enums::DeployAtState;
use crate::types::structs::{Fault, Step};
use anyhow::{Context, Error};
use bytes::Bytes;
use casper_node::types::Block;
use casper_types::AsymmetricType;
use event_stream_server::{Config as SseConfig, EventStreamServer};
<<<<<<< HEAD
use eventsource_stream::{EventStream, Eventsource};
use futures::{Stream, StreamExt};
use rest_server::run_server as start_rest_server;
use sqlite_db::SqliteDb;
=======
use rest_server::run_server as start_rest_server;
use sqlite_db::SqliteDb;
use sse_client::EventSource;
>>>>>>> 5e86e49f
use std::path::{Path, PathBuf};
use tokio::sync::mpsc::{unbounded_channel, UnboundedSender};
use tracing::{debug, info, warn};
use tracing_subscriber;
use types::enums::Network;
use types::structs::{Config, DeployProcessed};

const CONNECTION_REFUSED: &str = "Connection refused (os error 111)";
const CONNECTION_ERR_MSG: &str = "Connection refused: Please check connection to node.";

fn parse_error_for_connection_refused(error: reqwest::Error) -> Error {
    if error.to_string().contains(CONNECTION_REFUSED) {
        Error::msg(&CONNECTION_ERR_MSG)
    } else {
        Error::from(error)
    }
}

pub fn read_config(config_path: &str) -> Result<Config, Error> {
    let toml_content =
        std::fs::read_to_string(config_path).context("Error reading config file contents")?;
    toml::from_str(&toml_content).context("Error parsing config into TOML format")
}

#[tokio::main]
async fn main() -> Result<(), Error> {
    // Install global collector for tracing
    tracing_subscriber::fmt::init();

    let config: Config = read_config("config.toml").context("Error constructing config")?;
    info!("Configuration loaded");

    run(config).await
}

async fn run(config: Config) -> Result<(), Error> {
    let node_config = match config.connection.network {
        Network::Mainnet => config.connection.node.mainnet,
        Network::Testnet => config.connection.node.testnet,
        Network::Local => config.connection.node.local,
    };

<<<<<<< HEAD
=======
    // Set URLs for each of the (from the node) Event Stream Server's filters
>>>>>>> 5e86e49f
    let url_base = format!(
        "http://{ip}:{port}/events",
        ip = node_config.ip_address,
        port = node_config.sse_port
    );
<<<<<<< HEAD

    let mut main_event_stream = reqwest::Client::new()
        .get(format!("{}/main", url_base).as_str())
        .send()
        .await
        .map_err(parse_error_for_connection_refused)?
        .bytes_stream()
        .eventsource();

    let deploys_event_stream = reqwest::Client::new()
        .get(format!("{}/deploys", url_base).as_str())
        .send()
        .await
        .map_err(parse_error_for_connection_refused)?
        .bytes_stream()
        .eventsource();

    let sigs_event_stream = reqwest::Client::new()
        .get(format!("{}/sigs", url_base).as_str())
        .send()
        .await
        .map_err(parse_error_for_connection_refused)?
        .bytes_stream()
        .eventsource();
=======

    let main_event_source = EventSource::new(format!("{}/main", url_base).as_str())
        .context("Error constructing EventSource for Main filter")?;

    let deploys_event_source = EventSource::new(format!("{}/deploys", url_base).as_str())
        .context("Error constructing EventSource for Deploys filter")?;

    let sigs_event_source = EventSource::new(format!("{}/sigs", url_base).as_str())
        .context("Error constructing EventSource for Signatures filter")?;
>>>>>>> 5e86e49f

    // Channel for funnelling all event types into.
    let (aggregate_events_tx, mut aggregate_events_rx) = unbounded_channel();
    // Clone the aggregate sender for each event type. These will all feed into the aggregate receiver.
    let main_events_tx = aggregate_events_tx.clone();
    let deploy_events_tx = aggregate_events_tx.clone();
    let sigs_event_tx = aggregate_events_tx.clone();

    // Parse the first event to see if the connection was successful
<<<<<<< HEAD
    let api_version = match main_event_stream.next().await {
        None => return Err(Error::msg("First event was empty")),
        Some(Err(error)) => {
            return Err(Error::msg(format!("failed to get first event: {}", error)))
        }
        Some(Ok(event)) => match serde_json::from_str::<SseData>(&event.data) {
            Ok(sse_data) => match sse_data {
                SseData::ApiVersion(version) => version,
                _ => return Err(Error::msg("First event should have been API Version")),
            },
            Err(serde_err) => {
                return Err(Error::from(serde_err).context("First event was not of expected format"))
            }
        },
    };
=======
    let api_version =
        match main_event_source_receiver.iter().next() {
            None => return Err(Error::msg("First event was empty")),
            Some(event) => match serde_json::from_str::<SseData>(&event.data) {
                Ok(sse_data) => match sse_data {
                    SseData::ApiVersion(version) => version,
                    _ => return Err(Error::msg("First event should have been API Version")),
                },
                Err(serde_err) => {
                    return match event.data.as_str() {
                        CONNECTION_REFUSED => Err(Error::msg(
                            "Connection refused: Please check network connection to node.",
                        )),
                        _ => Err(Error::from(serde_err)
                            .context("First event was not of expected format")),
                    }
                }
            },
        };
>>>>>>> 5e86e49f

    info!(
        message = "Connected to node",
        network = config.connection.network.as_str(),
        api_version = api_version.to_string().as_str(),
        node_ip_address = node_config.ip_address.as_str()
    );

    // For each filtered Stream pass the events along a Sender which all feed into the
    // aggregate Receiver. The first event is (should be) the API Version which is already
    // extracted from the Main filter in the code above, however it can to be discarded
    // from the Deploys and Sigs filter streams.
    tokio::spawn(stream_events_to_channel(
        main_event_stream,
        main_events_tx,
        false,
    ));
    tokio::spawn(stream_events_to_channel(
        deploys_event_stream,
        deploy_events_tx,
        true,
    ));
    tokio::spawn(stream_events_to_channel(
        sigs_event_stream,
        sigs_event_tx,
        true,
    ));

    // Instantiates SQLite database
    let storage: SqliteDb = SqliteDb::new(Path::new(&config.storage.db_path))
        .context("Error instantiating database")?;

<<<<<<< HEAD
    // // Prepare the REST server task - this will be executed later
    let rest_server_handle = tokio::spawn(start_rest_server(
        storage.file_path.clone(),
=======
    // Prepare the REST server task - this will be executed later
    let rest_server_handle = tokio::spawn(start_rest_server(
        storage.file_path.clone(),
        config.rest_server.ip_address,
>>>>>>> 5e86e49f
        config.rest_server.port,
    ));

    // Create new instance for the Sidecar's Event Stream Server
    let mut event_stream_server = EventStreamServer::new(
        SseConfig::new_on_specified(config.sse_server.ip_address, config.sse_server.port),
        PathBuf::from(config.storage.sse_cache),
        api_version,
    )
    .context("Error starting EventStreamServer")?;

    // Adds space under setup logs before stream starts for readability
    println!("\n\n");

    // Task to manage incoming events from all three filters
    let sse_processing_task = async {
        while let Some(evt) = aggregate_events_rx.recv().await {
            match serde_json::from_str::<SseData>(&evt.data) {
                Ok(sse_data) => {
                    event_stream_server.broadcast(sse_data.clone());

                    match sse_data {
                        SseData::ApiVersion(version) => {
                            info!("API Version: {:?}", version.to_string());
                        }
                        SseData::BlockAdded { block, .. } => {
                            let block = Block::from(*block);
                            info!(
                                message = "Block Added:",
                                hash = hex::encode(block.hash().inner()).as_str(),
                                height = block.height()
                            );
                            let res = storage.save_block(block.clone()).await;

                            if res.is_err() {
                                warn!("Error saving block: {}", res.err().unwrap());
                            }
                        }
                        SseData::DeployAccepted { deploy } => {
                            info!(
                                message = "Deploy Accepted:",
                                hash = hex::encode(deploy.id().inner()).as_str()
                            );
                            let res = storage
                                .save_or_update_deploy(DeployAtState::Accepted(deploy))
                                .await;

                            if res.is_err() {
                                warn!("Error saving deploy: {:?}", res.unwrap_err().to_string());
                            }
                        }
                        SseData::DeployExpired { deploy_hash } => {
                            info!(
                                message = "Deploy expired:",
                                hash = hex::encode(deploy_hash.inner()).as_str()
                            );
                            let res = storage
                                .save_or_update_deploy(DeployAtState::Expired(deploy_hash))
                                .await;

                            if res.is_err() {
                                warn!("Error updating expired deploy: {}", res.err().unwrap());
                            }
                        }
                        SseData::DeployProcessed {
                            deploy_hash,
                            account,
                            timestamp,
                            ttl,
                            dependencies,
                            block_hash,
                            execution_result,
                        } => {
                            let deploy_processed = DeployProcessed {
                                account,
                                block_hash,
                                dependencies,
                                deploy_hash: deploy_hash.clone(),
                                execution_result,
                                ttl,
                                timestamp,
                            };
                            info!(
                                message = "Deploy Processed:",
                                hash = hex::encode(deploy_hash.inner()).as_str()
                            );
                            let res = storage
                                .save_or_update_deploy(DeployAtState::Processed(deploy_processed))
                                .await;

                            if res.is_err() {
                                warn!("Error updating processed deploy: {}", res.err().unwrap());
                            }
                        }
                        SseData::Fault {
                            era_id,
                            timestamp,
                            public_key,
                        } => {
                            let fault = Fault {
                                era_id,
                                public_key: public_key.clone(),
                                timestamp,
                            };
                            info!(
                                "\n\tFault reported!\n\tEra: {}\n\tPublic Key: {}\n\tTimestamp: {}",
                                era_id,
                                public_key.to_hex(),
                                timestamp
                            );
                            let res = storage.save_fault(fault).await;

                            if res.is_err() {
                                warn!("Error saving fault: {}", res.err().unwrap());
                            }
                        }
                        SseData::FinalitySignature(fs) => {
                            debug!("Finality signature, {}", fs.signature);
                        }
                        SseData::Step {
                            era_id,
                            execution_effect,
                        } => {
                            let step = Step {
                                era_id,
                                execution_effect,
                            };
                            info!("\n\tStep reached for Era: {}", era_id);
                            let res = storage.save_step(step).await;

                            if res.is_err() {
                                warn!("Error saving step: {}", res.err().unwrap());
                            }
                        }
                        SseData::Shutdown => {
                            warn!("Node is shutting down");
                            break;
                        }
                    }
                }
                Err(err) => {
                    println!("{:?}", evt);
                    if err.to_string() == CONNECTION_REFUSED {
                        warn!("Connection to node lost...");
                    } else {
                        warn!(
                            "Error parsing SSE: {}, for data:\n{}\n",
                            err.to_string(),
                            &evt.data
                        );
                    }
                    continue;
                }
            }
        }
        Result::<_, Error>::Ok(())
    };

    tokio::select! {
        _ = sse_processing_task => {
            info!("Stopped processing SSEs")
        }

        _ = rest_server_handle => {
            info!("REST server stopped")
        }
    };

    Ok(())
}

<<<<<<< HEAD
async fn stream_events_to_channel(
    mut event_stream: EventStream<impl Stream<Item = Result<Bytes, reqwest::Error>> + Unpin>,
    sender: UnboundedSender<eventsource_stream::Event>,
    discard_first: bool,
) {
    if discard_first {
        let _ = event_stream.next().await;
    }
    while let Some(event) = event_stream.next().await {
        match event {
            Ok(event) => {
                let _ = sender.send(event);
            }
            Err(error) => warn!("error receiving events: {}", error),
        }
    }
}

#[cfg(test)]
mod tests {
    use super::*;
    use crate::testing::test_node::start_test_node_with_shutdown;
    use lazy_static::lazy_static;
    use serial_test::serial;
    use std::time::Duration;

    const TEST_CONFIG_PATH: &str = "config_test.toml";

    lazy_static! {
        static ref TEST_CONFIG: Config = read_config(TEST_CONFIG_PATH).unwrap();
    }

    #[tokio::test]
    #[serial]
    async fn should_return_helpful_error_if_node_unreachable() {
        let test_config = read_config(TEST_CONFIG_PATH).unwrap();

        let result = run(test_config).await;

        assert!(result.is_err());
        if let Some(error) = result.err() {
            assert_eq!(error.to_string(), CONNECTION_ERR_MSG)
        }
    }

    #[tokio::test(flavor = "multi_thread", worker_threads = 4)]
    #[serial]
    async fn should_connect_and_shutdown_cleanly() {
        let node_shutdown_tx = start_test_node_with_shutdown(4444, None).await;

        let test_config = read_config(TEST_CONFIG_PATH).unwrap();

        run(test_config).await.unwrap();

        node_shutdown_tx.send(()).unwrap();
    }

    #[tokio::test(flavor = "multi_thread", worker_threads = 4)]
    #[serial]
    async fn should_allow_client_connection_to_sse() {
        let node_shutdown_tx = start_test_node_with_shutdown(4444, Some(30)).await;

        let test_config = read_config(TEST_CONFIG_PATH).unwrap();

        tokio::spawn(run(test_config));

        // Allow sidecar to spin up
        tokio::time::sleep(Duration::from_secs(3)).await;

        let mut main_event_stream = reqwest::Client::new()
            .get("http://127.0.0.1:19999/events/main")
            .send()
            .await
            .map_err(parse_error_for_connection_refused)
            .unwrap()
            .bytes_stream()
            .eventsource();

        while let Some(event) = main_event_stream.next().await {
            event.unwrap();
        }

        node_shutdown_tx.send(()).unwrap();
    }

    #[tokio::test(flavor = "multi_thread", worker_threads = 4)]
    #[serial]
    async fn should_respond_to_rest_query() {
        let node_shutdown_tx = start_test_node_with_shutdown(4444, Some(30)).await;

        let test_config = read_config(TEST_CONFIG_PATH).unwrap();

        tokio::spawn(run(test_config));

        // Allow sidecar to spin up
        tokio::time::sleep(Duration::from_secs(3)).await;

        let response = reqwest::Client::new()
            .get("http://127.0.0.1:17777/block")
            .send()
            .await
            .unwrap();

        assert!(response.status().is_success());

        node_shutdown_tx.send(()).unwrap();
    }
}

#[cfg(test)]
mod performance_tests {
    use super::*;
    use hex::encode;
    use serial_test::serial;
    use std::time::Duration;
    use tokio::time::Instant;

    #[derive(Clone)]
    struct EventWithHash {
        hash: String,
        received_at: Instant,
    }

    impl PartialEq for EventWithHash {
        fn eq(&self, other: &Self) -> bool {
            self.hash == other.hash
        }
    }

    const EVENT_COUNT: u8 = 30;

    #[tokio::test(flavor = "multi_thread", worker_threads = 4)]
    #[serial]
    // This test needs NCTL running in the background
    async fn check_delay_in_receiving_blocks() {
        let config = read_config("config.toml").unwrap();

        tokio::spawn(run(config));

        // Allow sidecar to spin up
        tokio::time::sleep(Duration::from_secs(3)).await;

        let node_event_stream = reqwest::Client::new()
            .get("http://127.0.0.1:18101/events/main")
            .send()
            .await
            .unwrap()
            .bytes_stream()
            .eventsource();

        let sidecar_event_stream = reqwest::Client::new()
            .get("http://127.0.0.1:19999/events/main")
            .send()
            .await
            .map_err(parse_error_for_connection_refused)
            .unwrap()
            .bytes_stream()
            .eventsource();

        let node_task_handle =
            tokio::spawn(push_timestamped_block_events_to_vecs(node_event_stream));

        let sidecar_task_handle =
            tokio::spawn(push_timestamped_block_events_to_vecs(sidecar_event_stream));

        let (node_task_result, sidecar_task_result) =
            tokio::join!(node_task_handle, sidecar_task_handle);

        let (block_events_from_node, node_overall_duration) = node_task_result.unwrap();
        let (block_events_from_sidecar, sidecar_overall_duration) = sidecar_task_result.unwrap();

        let block_time_diffs =
            extract_time_diffs(block_events_from_node, block_events_from_sidecar);

        let block_time_diff_millis = block_time_diffs
            .iter()
            .map(|time_diff| {
                println!(
                    "Block Time Diff: {} micros / {} ms",
                    time_diff.as_micros(),
                    time_diff.as_millis()
                );
                time_diff.as_millis()
            })
            .collect::<Vec<u128>>();

        let average_delay: u128 = block_time_diff_millis
            .iter()
            .sum::<u128>()
            .checked_div(block_time_diff_millis.len() as u128)
            .unwrap();

        println!(
            "\n\tBLOCKS RESULT:\n\
            \tAverage delay taken over {} matching block diffs = {} ms\n\
            \tOverall difference in time to receive {} events = {}ms\t (sidecar: {}s, node: {}s)\n",
            block_time_diff_millis.len(),
            average_delay,
            EVENT_COUNT,
            sidecar_overall_duration
                .as_millis()
                .checked_sub(node_overall_duration.as_millis())
                .unwrap(),
            sidecar_overall_duration.as_secs(),
            node_overall_duration.as_secs()
        );

        assert!(average_delay < 20);
    }

    #[tokio::test(flavor = "multi_thread", worker_threads = 4)]
    #[serial]
    // This test needs NCTL running in the background with deploys being sent
    async fn check_delay_in_receiving_deploys() {
        let config = read_config("config.toml").unwrap();

        tokio::spawn(run(config));

        // Allow sidecar to spin up
        tokio::time::sleep(Duration::from_secs(3)).await;

        let node_event_stream = reqwest::Client::new()
            .get("http://127.0.0.1:18101/events/deploys")
            .send()
            .await
            .unwrap()
            .bytes_stream()
            .eventsource();

        let sidecar_event_stream = reqwest::Client::new()
            .get("http://127.0.0.1:19999/events/deploys")
            .send()
            .await
            .map_err(parse_error_for_connection_refused)
            .unwrap()
            .bytes_stream()
            .eventsource();

        let node_task_handle =
            tokio::spawn(push_timestamped_deploy_events_to_vecs(node_event_stream));

        let sidecar_task_handle =
            tokio::spawn(push_timestamped_deploy_events_to_vecs(sidecar_event_stream));

        let (node_task_result, sidecar_task_result) =
            tokio::join!(node_task_handle, sidecar_task_handle);

        let (deploy_events_from_node, node_overall_duration) = node_task_result.unwrap();
        let (deploy_events_from_sidecar, sidecar_overall_duration) = sidecar_task_result.unwrap();

        let deploy_time_diffs =
            extract_time_diffs(deploy_events_from_node, deploy_events_from_sidecar);

        let deploy_time_diff_millis = deploy_time_diffs
            .iter()
            .map(|time_diff| {
                println!(
                    "Deploy Time Diff: {} micros / {} ms",
                    time_diff.as_micros(),
                    time_diff.as_millis()
                );
                time_diff.as_millis()
            })
            .collect::<Vec<u128>>();

        let average_delay: u128 = deploy_time_diff_millis
            .iter()
            .sum::<u128>()
            .checked_div(deploy_time_diff_millis.len() as u128)
            .unwrap();

        println!(
            "\n\tDEPLOYS RESULT:\n\
            \tAverage delay taken over {} matching deploy diffs = {} ms\n\
            \tOverall difference in time to receive {} events = {}ms\t (sidecar: {}s, node: {}s)\n",
            deploy_time_diff_millis.len(),
            average_delay,
            EVENT_COUNT,
            sidecar_overall_duration
                .as_millis()
                .checked_sub(node_overall_duration.as_millis())
                .unwrap(),
            sidecar_overall_duration.as_secs(),
            node_overall_duration.as_secs()
        );

        assert!(average_delay < 10);
    }

    async fn push_timestamped_block_events_to_vecs(
        mut event_stream: EventStream<impl Stream<Item = Result<Bytes, reqwest::Error>> + Unpin>,
    ) -> (Vec<EventWithHash>, Duration) {
        let mut events_vec = Vec::new();

        let mut events_read = 0u8;

        let before = Instant::now();

        while let Some(event) = event_stream.next().await {
            let received_timestamp = Instant::now();
            let data = serde_json::from_str::<SseData>(&event.unwrap().data).unwrap();
            match data {
                SseData::BlockAdded { block_hash, .. } => {
                    events_read += 1;
                    let hash = encode(block_hash.inner());
                    events_vec.push(EventWithHash {
                        hash,
                        received_at: received_timestamp,
                    });
                }
                _ => {}
            }
            if events_read > EVENT_COUNT {
                break;
            }
        }

        let after = Instant::now();

        (events_vec, after.duration_since(before))
    }

    async fn push_timestamped_deploy_events_to_vecs(
        mut event_stream: EventStream<impl Stream<Item = Result<Bytes, reqwest::Error>> + Unpin>,
    ) -> (Vec<EventWithHash>, Duration) {
        let mut events_vec = Vec::new();

        let mut events_read = 0u8;

        let before = Instant::now();

        while let Some(event) = event_stream.next().await {
            let received_timestamp = Instant::now();
            let data = serde_json::from_str::<SseData>(&event.unwrap().data).unwrap();
            match data {
                SseData::DeployAccepted { deploy } => {
                    events_read += 1;
                    let hash = encode(*deploy.id());
                    events_vec.push(EventWithHash {
                        hash,
                        received_at: received_timestamp,
                    })
                }
                _ => {}
            }
            if events_read > EVENT_COUNT {
                break;
            }
        }

        let after = Instant::now();

        (events_vec, after.duration_since(before))
    }

    fn extract_time_diffs(
        events_from_node: Vec<EventWithHash>,
        events_from_sidecar: Vec<EventWithHash>,
    ) -> Vec<Duration> {
        events_from_node
            .iter()
            .map(|event_from_node| {
                let cloned_events_from_sidecar = events_from_sidecar.clone();
                cloned_events_from_sidecar
                    .iter()
                    .map(|event_from_sidecar| {
                        if event_from_sidecar.eq(&event_from_node) {
                            let time_difference =
                                event_from_sidecar.received_at - event_from_node.received_at;
                            return Some(time_difference);
                        }
                        return None;
                    })
                    .reduce(
                        |previous, current| {
                            if current.is_some() {
                                current
                            } else {
                                previous
                            }
                        },
                    )
                    .map(|reduced| reduced.unwrap())
            })
            .map(|opt_time_difference| opt_time_difference.unwrap())
            .collect::<Vec<Duration>>()
=======
fn send_events_discarding_first(
    event_source: EventSource,
    sender: UnboundedSender<sse_client::Event>,
) {
    // This local var for `receiver` needs to be there as calling .receiver() on the EventSource more than
    // once will fail due to the resources being exhausted/dropped on the first call.
    let receiver = event_source.receiver();
    let _ = receiver.iter().next();
    for event in receiver.iter() {
        let _ = sender.send(event);
>>>>>>> 5e86e49f
    }
}<|MERGE_RESOLUTION|>--- conflicted
+++ resolved
@@ -6,10 +6,7 @@
 #[cfg(test)]
 mod testing;
 pub mod types;
-<<<<<<< HEAD
-=======
 mod utils;
->>>>>>> 5e86e49f
 
 use crate::event_stream_server::SseData;
 use crate::sqlite_db::DatabaseWriter;
@@ -20,16 +17,10 @@
 use casper_node::types::Block;
 use casper_types::AsymmetricType;
 use event_stream_server::{Config as SseConfig, EventStreamServer};
-<<<<<<< HEAD
 use eventsource_stream::{EventStream, Eventsource};
 use futures::{Stream, StreamExt};
 use rest_server::run_server as start_rest_server;
 use sqlite_db::SqliteDb;
-=======
-use rest_server::run_server as start_rest_server;
-use sqlite_db::SqliteDb;
-use sse_client::EventSource;
->>>>>>> 5e86e49f
 use std::path::{Path, PathBuf};
 use tokio::sync::mpsc::{unbounded_channel, UnboundedSender};
 use tracing::{debug, info, warn};
@@ -72,16 +63,11 @@
         Network::Local => config.connection.node.local,
     };
 
-<<<<<<< HEAD
-=======
-    // Set URLs for each of the (from the node) Event Stream Server's filters
->>>>>>> 5e86e49f
     let url_base = format!(
         "http://{ip}:{port}/events",
         ip = node_config.ip_address,
         port = node_config.sse_port
     );
-<<<<<<< HEAD
 
     let mut main_event_stream = reqwest::Client::new()
         .get(format!("{}/main", url_base).as_str())
@@ -106,17 +92,6 @@
         .map_err(parse_error_for_connection_refused)?
         .bytes_stream()
         .eventsource();
-=======
-
-    let main_event_source = EventSource::new(format!("{}/main", url_base).as_str())
-        .context("Error constructing EventSource for Main filter")?;
-
-    let deploys_event_source = EventSource::new(format!("{}/deploys", url_base).as_str())
-        .context("Error constructing EventSource for Deploys filter")?;
-
-    let sigs_event_source = EventSource::new(format!("{}/sigs", url_base).as_str())
-        .context("Error constructing EventSource for Signatures filter")?;
->>>>>>> 5e86e49f
 
     // Channel for funnelling all event types into.
     let (aggregate_events_tx, mut aggregate_events_rx) = unbounded_channel();
@@ -126,7 +101,6 @@
     let sigs_event_tx = aggregate_events_tx.clone();
 
     // Parse the first event to see if the connection was successful
-<<<<<<< HEAD
     let api_version = match main_event_stream.next().await {
         None => return Err(Error::msg("First event was empty")),
         Some(Err(error)) => {
@@ -138,31 +112,16 @@
                 _ => return Err(Error::msg("First event should have been API Version")),
             },
             Err(serde_err) => {
-                return Err(Error::from(serde_err).context("First event was not of expected format"))
+                return match event.data.as_str() {
+                    CONNECTION_REFUSED => Err(Error::msg(
+                        "Connection refused: Please check network connection to node.",
+                    )),
+                    _ => Err(Error::from(serde_err)
+                        .context("First event was not of expected format")),
+                }
             }
         },
     };
-=======
-    let api_version =
-        match main_event_source_receiver.iter().next() {
-            None => return Err(Error::msg("First event was empty")),
-            Some(event) => match serde_json::from_str::<SseData>(&event.data) {
-                Ok(sse_data) => match sse_data {
-                    SseData::ApiVersion(version) => version,
-                    _ => return Err(Error::msg("First event should have been API Version")),
-                },
-                Err(serde_err) => {
-                    return match event.data.as_str() {
-                        CONNECTION_REFUSED => Err(Error::msg(
-                            "Connection refused: Please check network connection to node.",
-                        )),
-                        _ => Err(Error::from(serde_err)
-                            .context("First event was not of expected format")),
-                    }
-                }
-            },
-        };
->>>>>>> 5e86e49f
 
     info!(
         message = "Connected to node",
@@ -195,16 +154,10 @@
     let storage: SqliteDb = SqliteDb::new(Path::new(&config.storage.db_path))
         .context("Error instantiating database")?;
 
-<<<<<<< HEAD
-    // // Prepare the REST server task - this will be executed later
-    let rest_server_handle = tokio::spawn(start_rest_server(
-        storage.file_path.clone(),
-=======
     // Prepare the REST server task - this will be executed later
     let rest_server_handle = tokio::spawn(start_rest_server(
         storage.file_path.clone(),
         config.rest_server.ip_address,
->>>>>>> 5e86e49f
         config.rest_server.port,
     ));
 
@@ -376,7 +329,6 @@
     Ok(())
 }
 
-<<<<<<< HEAD
 async fn stream_events_to_channel(
     mut event_stream: EventStream<impl Stream<Item = Result<Bytes, reqwest::Error>> + Unpin>,
     sender: UnboundedSender<eventsource_stream::Event>,
@@ -763,17 +715,5 @@
             })
             .map(|opt_time_difference| opt_time_difference.unwrap())
             .collect::<Vec<Duration>>()
-=======
-fn send_events_discarding_first(
-    event_source: EventSource,
-    sender: UnboundedSender<sse_client::Event>,
-) {
-    // This local var for `receiver` needs to be there as calling .receiver() on the EventSource more than
-    // once will fail due to the resources being exhausted/dropped on the first call.
-    let receiver = event_source.receiver();
-    let _ = receiver.iter().next();
-    for event in receiver.iter() {
-        let _ = sender.send(event);
->>>>>>> 5e86e49f
     }
 }