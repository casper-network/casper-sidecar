--- conflicted
+++ resolved
@@ -47,14 +47,10 @@
         # Hope to get to here:
         # run: cargo audit --deny warnings
         # RUSTSEC-2023-0003 should be removed once casper-node gets bumped to > 1.4.8
-<<<<<<< HEAD
-        run: cargo audit --ignore RUSTSEC-2023-0003 --ignore RUSTSEC-2022-0090 --ignore RUSTSEC-2023-0003
-=======
         # RUSTSEC-2022-0090 I don't think we have much power over that, it's a transitive dependency of sqlx.
         # We need to keep an eye on the newest sqlx-core update and apply it ASAP. Ultimately the vulnerability
         # is almost non-existant to us since we don't use SQLite's printf function
         run: cargo audit --ignore RUSTSEC-2023-0003 --ignore RUSTSEC-2022-0090
->>>>>>> f225afdb
 
       - name: test
         run: cargo test
